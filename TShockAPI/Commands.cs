﻿/*   
TShock, a server mod for Terraria
Copyright (C) 2011 The TShock Team

This program is free software: you can redistribute it and/or modify
it under the terms of the GNU General Public License as published by
the Free Software Foundation, either version 3 of the License, or
(at your option) any later version.

This program is distributed in the hope that it will be useful,
but WITHOUT ANY WARRANTY; without even the implied warranty of
MERCHANTABILITY or FITNESS FOR A PARTICULAR PURPOSE.  See the
GNU General Public License for more details.

You should have received a copy of the GNU General Public License
along with this program.  If not, see <http://www.gnu.org/licenses/>.
*/
using System;
using System.Collections.Generic;
using System.IO;
using System.Text;
using System.Text.RegularExpressions;
using System.Linq;
using System.Diagnostics;
using System.Net;
using System.Threading;
using Microsoft.Xna.Framework;
using Terraria;
using TShockAPI.DB;

namespace TShockAPI
{
    public delegate void CommandDelegate(CommandArgs args);
    public class CommandArgs : EventArgs
    {
        public string Message { get; private set; }
        public TSPlayer Player { get; private set; }
        /// <summary>
        /// Parameters passed to the arguement. Does not include the command name. 
        /// IE '/kick "jerk face"' will only have 1 argument
        /// </summary>
        public List<string> Parameters { get; private set; }

        public Player TPlayer
        {
            get { return Player.TPlayer; }
        }

        public CommandArgs(string message, TSPlayer ply, List<string> args)
        {
            Message = message;
            Player = ply;
            Parameters = args;
        }
    }
    public class Command
    {
        public string Name { get { return Names[0]; } }
        public List<string> Names { get; protected set; }
        public bool DoLog { get; set; }
        private string permission;
        private CommandDelegate command;

        public Command(string permissionneeded, CommandDelegate cmd, params string[] names)
            : this(cmd, names)
        {
            permission = permissionneeded;
        }
        public Command(CommandDelegate cmd, params string[] names)
        {
            if (names == null || names.Length < 1)
                throw new NotSupportedException();
            permission = null;
            Names = new List<string>(names);
            command = cmd;
            DoLog = true;
        }

        public bool Run(string msg, TSPlayer ply, List<string> parms)
        {
            if (!ply.Group.HasPermission(permission))
                return false;

            try
            {
                command(new CommandArgs(msg, ply, parms));
            }
            catch (Exception e)
            {
                ply.SendMessage("Command failed, check logs for more details.");
                Log.Error(e.ToString());
            }

            return true;
        }

        public bool HasAlias(string name)
        {
            return Names.Contains(name);
        }

        public bool CanRun(TSPlayer ply)
        {
            return ply.Group.HasPermission(permission);
        }
    }
    public static class Commands
    {
        public static List<Command> ChatCommands = new List<Command>();

        public static void InitCommands()
        {
            //When adding new perm in here, add new perm to CommandList in DBEditor
            ChatCommands.Add(new Command("kick", Kick, "kick"));
            ChatCommands.Add(new Command("ban", Ban, "ban"));
            ChatCommands.Add(new Command("ban", BanIP, "banip"));
            ChatCommands.Add(new Command("unban", UnBan, "unban"));
            ChatCommands.Add(new Command("unban", UnBanIP, "unbanip"));
            ChatCommands.Add(new Command("maintenance", ClearBans, "clearbans"));
            ChatCommands.Add(new Command("whitelist", Whitelist, "whitelist"));
            ChatCommands.Add(new Command("maintenance", Off, "off"));
            ChatCommands.Add(new Command("maintenance", OffNoSave, "off-nosave"));
            ChatCommands.Add(new Command("maintenance", CheckUpdates, "checkupdates"));
            ChatCommands.Add(new Command("causeevents", DropMeteor, "dropmeteor"));
            ChatCommands.Add(new Command("causeevents", Star, "star"));
            ChatCommands.Add(new Command("causeevents", Bloodmoon, "bloodmoon"));
            ChatCommands.Add(new Command("causeevents", Invade, "invade"));
            ChatCommands.Add(new Command("spawnboss", Eater, "eater"));
            ChatCommands.Add(new Command("spawnboss", Eye, "eye"));
            ChatCommands.Add(new Command("spawnboss", King, "king"));
            ChatCommands.Add(new Command("spawnboss", Skeletron, "skeletron"));
            ChatCommands.Add(new Command("spawnboss", Hardcore, "hardcore"));
            ChatCommands.Add(new Command("spawnmob", SpawnMob, "spawnmob", "sm"));
            ChatCommands.Add(new Command("tp", Home, "home"));
            ChatCommands.Add(new Command("tp", Spawn, "spawn"));
            ChatCommands.Add(new Command("tp", TP, "tp"));
            ChatCommands.Add(new Command("tphere", TPHere, "tphere"));
            ChatCommands.Add(new Command("warp", UseWarp, "warp"));
            ChatCommands.Add(new Command("managewarp", SetWarp, "setwarp"));
            ChatCommands.Add(new Command("managewarp", DeleteWarp, "delwarp"));
            ChatCommands.Add(new Command("managegroup", AddGroup, "addGroup"));
            ChatCommands.Add(new Command("managegroup", DeleteGroup, "delGroup"));
            ChatCommands.Add(new Command("managegroup", ModifyGroup, "modGroup"));
            ChatCommands.Add(new Command("cfg", SetSpawn, "setspawn"));
            ChatCommands.Add(new Command("cfg", Reload, "reload"));
            ChatCommands.Add(new Command("cfg", DebugConfiguration, "debug-config"));
            ChatCommands.Add(new Command("cfg", Password, "password"));
            ChatCommands.Add(new Command("cfg", Save, "save"));
            ChatCommands.Add(new Command("cfg", MaxSpawns, "maxspawns"));
            ChatCommands.Add(new Command("cfg", SpawnRate, "spawnrate"));
            ChatCommands.Add(new Command("time", Time, "time"));
            ChatCommands.Add(new Command("pvpfun", Slap, "slap"));
            ChatCommands.Add(new Command("editspawn", ToggleAntiBuild, "antibuild"));
            ChatCommands.Add(new Command("editspawn", ProtectSpawn, "protectspawn"));
            ChatCommands.Add(new Command("editspawn", Region, "region"));
            ChatCommands.Add(new Command("editspawn", DebugRegions, "debugreg"));
            ChatCommands.Add(new Command(Help, "help"));
            ChatCommands.Add(new Command(Playing, "playing", "online", "who"));
            ChatCommands.Add(new Command(AuthToken, "auth"));
            ChatCommands.Add(new Command(ThirdPerson, "me"));
            ChatCommands.Add(new Command(PartyChat, "p"));
            ChatCommands.Add(new Command(Rules, "rules"));
            ChatCommands.Add(new Command("logs", DisplayLogs, "displaylogs"));
            ChatCommands.Add(new Command(PasswordUser, "password") { DoLog = false });
            ChatCommands.Add(new Command(RegisterUser, "register") { DoLog = false });
            ChatCommands.Add(new Command("root-only", ManageUsers, "user") { DoLog = false });
            ChatCommands.Add(new Command("root-only", GrabUserIP, "ip"));
            ChatCommands.Add(new Command("root-only", AuthVerify, "auth-verify"));
            ChatCommands.Add(new Command(AttemptLogin, "login") { DoLog = false });
            ChatCommands.Add(new Command("cfg", Broadcast, "broadcast", "bc"));
            ChatCommands.Add(new Command("whisper", Whisper, "whisper", "w", "tell"));
            ChatCommands.Add(new Command("whisper", Reply, "reply", "r"));
            ChatCommands.Add(new Command("annoy", Annoy, "annoy"));
            ChatCommands.Add(new Command("cfg", ConvertWaR, "convert"));
            if (TShock.Config.DistributationAgent != "terraria-online")
            {
                ChatCommands.Add(new Command("kill", Kill, "kill"));
                ChatCommands.Add(new Command("butcher", Butcher, "butcher"));
                ChatCommands.Add(new Command("item", Item, "item", "i"));
                ChatCommands.Add(new Command("item", Give, "give"));
                ChatCommands.Add(new Command("heal", Heal, "heal"));
            }
        }

        public static bool HandleCommand(TSPlayer player, string text)
        {
            string cmdText = text.Remove(0, 1);

            var args = ParseParameters(cmdText);
            if (args.Count < 1)
                return false;

            string cmdName = args[0];
            args.RemoveAt(0);

            Command cmd = ChatCommands.FirstOrDefault(c => c.HasAlias(cmdName));

            if (cmd == null)
                return false;

            if (!cmd.CanRun(player))
            {
                Tools.SendLogs(string.Format("{0} tried to execute {1}", player.Name, cmd.Name), Color.Red);
                player.SendMessage("You do not have access to that command.", Color.Red);
            }
            else
            {
                if (cmd.DoLog)
                    Tools.SendLogs(string.Format("{0} executed: /{1}", player.Name, cmdText), Color.Red);
                cmd.Run(cmdText, player, args);
            }
            return true;
        }

        /// <summary>
        /// Parses a string of parameters into a list. Handles quotes.
        /// </summary>
        /// <param name="str"></param>
        /// <returns></returns>
        private static List<String> ParseParameters(string str)
        {
            var ret = new List<string>();
            var sb = new StringBuilder();
            bool instr = false;
            for (int i = 0; i < str.Length; i++)
            {
                char c = str[i];

                if (instr)
                {
                    if (c == '\\')
                    {
                        if (i + 1 >= str.Length)
                            break;
                        c = GetEscape(str[++i]);
                    }
                    else if (c == '"')
                    {
                        ret.Add(sb.ToString());
                        sb.Clear();
                        instr = false;
                        continue;
                    }
                    sb.Append(c);
                }
                else
                {
                    if (IsWhiteSpace(c))
                    {
                        if (sb.Length > 0)
                        {
                            ret.Add(sb.ToString());
                            sb.Clear();
                        }
                    }
                    else if (c == '"')
                    {
                        if (sb.Length > 0)
                        {
                            ret.Add(sb.ToString());
                            sb.Clear();
                        }
                        instr = true;
                    }
                    else
                    {
                        sb.Append(c);
                    }
                }
            }
            if (sb.Length > 0)
                ret.Add(sb.ToString());

            return ret;
        }

        private static char GetEscape(char c)
        {
            switch (c)
            {
                case '\\':
                    return '\\';
                case '"':
                    return '"';
                case 't':
                    return '\t';
                default:
                    return c;
            }
        }

        private static bool IsWhiteSpace(char c)
        {
            return c == ' ' || c == '\t' || c == '\n';
        }

        #region Account commands

        public static void AttemptLogin(CommandArgs args)
        {

            if (args.Player.LoginAttempts > TShock.Config.MaximumLoginAttempts && (TShock.Config.MaximumLoginAttempts != -1))
            {
                Log.Warn(args.Player.IP + "(" + args.Player.Name + ") had " + TShock.Config.MaximumLoginAttempts + " or more invalid login attempts and was kicked automatically.");
                Tools.Kick(args.Player, "Too many invalid login attempts.");
            }

            if (args.Parameters.Count != 2)
            {
                args.Player.SendMessage("Syntax: /login [username] [password]");
                args.Player.SendMessage("If you forgot your password, there is no way to recover it.");
                return;
            }
            try
            {
                string encrPass = Tools.HashPassword(args.Parameters[1]);
                string[] exr = TShock.Users.FetchHashedPasswordAndGroup(args.Parameters[0]);
                if (exr[0].ToUpper() == encrPass.ToUpper())
                {
                    args.Player.Group = Tools.GetGroup(exr[1]);
                    args.Player.UserAccountName = args.Parameters[0];
                    args.Player.UserID = TShock.Users.GetUserID(args.Player.UserAccountName);
                    args.Player.IsLoggedIn = true;
                    args.Player.SendMessage("Authenticated as " + args.Parameters[0] + " successfully.", Color.LimeGreen);
                    Log.ConsoleInfo(args.Player.Name + " authenticated successfully as user: " + args.Parameters[0]);
                    return;
                }
                else
                {
                    Log.Warn(args.Player.IP + " failed to authenticate as user: " + args.Parameters[0]);
                    args.Player.LoginAttempts++;
                    return;
                }
            }
            catch (Exception)
            {
                args.Player.SendMessage("There was an error processing your request. Maybe your account doesn't exist?", Color.Red);
                return;
            }

        }

        private static void PasswordUser(CommandArgs args)
        {

            try
            {
                if (args.Player.IsLoggedIn && args.Parameters.Count == 2)
                {
                    var user = TShock.Users.GetUserByName(args.Player.UserAccountName);
                    string encrPass = Tools.HashPassword(args.Parameters[0]);
                    string[] exr = TShock.Users.FetchHashedPasswordAndGroup(args.Player.UserAccountName);
                    if (exr[0].ToUpper() == encrPass.ToUpper())
                    {
                        args.Player.SendMessage("You changed your password!", Color.Green);
                        TShock.Users.SetUserPassword(user, args.Parameters[1]); // SetUserPassword will hash it for you.
                        Log.ConsoleInfo(args.Player.IP + " named " + args.Player.Name + " changed the password of Account " + user.Name);
                    }
                    else
                    {
                        args.Player.SendMessage("You failed to change your password!", Color.Red);
                        Log.ConsoleError(args.Player.IP + " named " + args.Player.Name + " failed to change password for Account: " + user.Name);
                    }
                }
                else
                {
                    args.Player.SendMessage("Not Logged in or Invalid syntax! Proper syntax: /password <oldpassword> <newpassword>", Color.Red);
                }
            }
            catch (UserManagerException ex)
            {
                args.Player.SendMessage("Sorry, an error occured: " + ex.Message, Color.Green);
                Log.ConsoleError("RegisterUser returned an error: " + ex.ToString());
            }
        }

        private static void RegisterUser(CommandArgs args)
        {
            try
            {
                if (args.Parameters.Count == 2)
                {
                    var user = new User();
                    user.Name = args.Parameters[0].ToLower();
                    user.Password = args.Parameters[1];
                    user.Group = "default"; // FIXME -- we should get this from the DB.

                    if (TShock.Users.GetUserByName(user.Name) == null) // Cheap way of checking for existance of a user
                    {
                        args.Player.SendMessage("Account " + user.Name + " has been registered.", Color.Green);
                        TShock.Users.AddUser(user);
                        Log.ConsoleInfo(args.Player.Name + " registered an Account: " + user.Name);
                    }
                    else
                    {
                        args.Player.SendMessage("Account " + user.Name + " has already been registered.", Color.Green);
                        Log.ConsoleInfo(args.Player.Name + " failed to register an existing Account: " + user.Name);
                    }

                }
                else
                {
                    args.Player.SendMessage("Invalid syntax! Proper syntax: /register <username> <password>", Color.Red);
                }
            }
            catch (UserManagerException ex)
            {
                args.Player.SendMessage("Sorry, an error occured: " + ex.Message, Color.Green);
                Log.ConsoleError("RegisterUser returned an error: " + ex.ToString());
            }
        }

        //Todo: Add separate help text for '/user add' and '/user del'. Also add '/user addip' and '/user delip'

        private static void ManageUsers(CommandArgs args)
        {
            if (args.Parameters.Count < 2)
            {
                args.Player.SendMessage("Syntax: /user <add/del> <ip/user:pass> [group]");
                args.Player.SendMessage("Note: Passwords are stored with SHA512 hashing. To reset a user's password, remove and re-add them.");
                return;
            }

            string subcmd = args.Parameters[0];

            if (subcmd == "add")
            {
                var namepass = args.Parameters[1].Split(':');
                var user = new User();

                try
                {
                    if (args.Parameters.Count > 2)
                    {
                        if (namepass.Length == 2)
                        {
                            user.Name = namepass[0].ToLower();
                            user.Password = namepass[1];
                            user.Group = args.Parameters[2];
                        }
                        else if (namepass.Length == 1)
                        {
                            user.Address = namepass[0];
                            user.Group = args.Parameters[2];
                            user.Name = user.Address;
                        }
                        if (!string.IsNullOrEmpty(user.Address))
                        {
                            args.Player.SendMessage("IP address admin added. If they're logged in, tell them to rejoin.", Color.Green);
                            args.Player.SendMessage("WARNING: This is insecure! It would be better to use a user account instead.", Color.Red);
                            TShock.Users.AddUser(user);
                            Log.ConsoleInfo(args.Player.Name + " added IP " + user.Address + " to group " + user.Group);
                        }
                        else
                        {
                            args.Player.SendMessage("Account " + user.Name + " has been added to group " + user.Group + "!", Color.Green);
                            TShock.Users.AddUser(user);
                            Log.ConsoleInfo(args.Player.Name + " added Account " + user.Name + " to group " + user.Group);
                        }
                    }
                    else
                    {
                        args.Player.SendMessage("Invalid syntax. Try /user help.", Color.Red);
                    }
                }
                catch (UserManagerException ex)
                {
                    args.Player.SendMessage(ex.Message, Color.Green);
                    Log.ConsoleError(ex.ToString());
                }
            }
            else if (subcmd == "del" && args.Parameters.Count == 2)
            {
                var user = new User();
                if (args.Parameters[1].Contains("."))
                    user.Address = args.Parameters[1];
                else
                    user.Name = args.Parameters[1];

                try
                {
                    TShock.Users.RemoveUser(user);
                    args.Player.SendMessage("Account removed successfully.", Color.Green);
                    Log.ConsoleInfo(args.Player.Name + " successfully deleted account: " + args.Parameters[1]);
                }
                catch (UserManagerException ex)
                {
                    args.Player.SendMessage(ex.Message, Color.Red);
                    Log.ConsoleError(ex.ToString());
                }
            }
            else
            {
                args.Player.SendMessage("Invalid syntax. Try /user help.", Color.Red);
            }
        }
        #endregion

        #region Player Management Commands

        private static void GrabUserIP(CommandArgs args)
        {
            if (args.Parameters.Count < 1)
            {
                args.Player.SendMessage("Invalid syntax! Proper syntax: /ip <player>", Color.Red);
                return;
            }

            var players = Tools.FindPlayer(args.Parameters[0]);
            if (players.Count > 1)
            {
                args.Player.SendMessage("More than one player matched your query.", Color.Red);
                return;
            }
            try
            {
                args.Player.SendMessage(players[0].IP, Color.Green);
            }
            catch (Exception)
            {
                args.Player.SendMessage("Invalid player.", Color.Red);
            }
        }

        private static void Kick(CommandArgs args)
        {
            if (args.Parameters.Count < 1)
            {
                args.Player.SendMessage("Invalid syntax! Proper syntax: /kick <player> [reason]", Color.Red);
                return;
            }
            if (args.Parameters[0].Length == 0)
            {
                args.Player.SendMessage("Missing player name", Color.Red);
                return;
            }

            string plStr = args.Parameters[0];
            var players = Tools.FindPlayer(plStr);
            if (players.Count == 0)
            {
                args.Player.SendMessage("Invalid player!", Color.Red);
            }
            else if (players.Count > 1)
            {
                args.Player.SendMessage("More than one player matched!", Color.Red);
            }
            else
            {
                string reason = args.Parameters.Count > 1 ? String.Join(" ", args.Parameters.GetRange(1, args.Parameters.Count - 1)) : "Misbehaviour.";
                if (!Tools.Kick(players[0], reason))
                {
                    args.Player.SendMessage("You can't kick another admin!", Color.Red);
                }
            }
        }

        private static void Ban(CommandArgs args)
        {
            if (args.Parameters.Count < 1)
            {
                args.Player.SendMessage("Invalid syntax! Proper syntax: /ban <player> [reason]", Color.Red);
                return;
            }
            if (args.Parameters[0].Length == 0)
            {
                args.Player.SendMessage("Missing player name", Color.Red);
                return;
            }

            string plStr = args.Parameters[0];
            var players = Tools.FindPlayer(plStr);
            if (players.Count == 0)
            {
                args.Player.SendMessage("Invalid player!", Color.Red);
            }
            else if (players.Count > 1)
            {
                args.Player.SendMessage("More than one player matched!", Color.Red);
            }
            else
            {
                string reason = args.Parameters.Count > 1 ? String.Join(" ", args.Parameters.GetRange(1, args.Parameters.Count - 1)) : "Misbehaviour.";
                if (!Tools.Ban(players[0], reason))
                {
                    args.Player.SendMessage("You can't ban another admin!", Color.Red);
                }
            }
        }

        private static void BanIP(CommandArgs args)
        {
            if (args.Parameters.Count < 1)
            {
                args.Player.SendMessage("Syntax: /banip <ip> [reason]", Color.Red);
                return;
            }
            if (args.Parameters[0].Length == 0)
            {
                args.Player.SendMessage("Missing IP address", Color.Red);
                return;
            }

            string ip = args.Parameters[0];
            string reason = args.Parameters.Count > 1 ? String.Join(" ", args.Parameters.GetRange(1, args.Parameters.Count - 1)) : "Manually added IP address ban.";
            TShock.Bans.AddBan(ip, "", reason);
        }

        private static void UnBan(CommandArgs args)
        {
            if (args.Parameters.Count < 1)
            {
                args.Player.SendMessage("Invalid syntax! Proper syntax: /unban <player>", Color.Red);
                return;
            }
            if (args.Parameters[0].Length == 0)
            {
                args.Player.SendMessage("Missing player name", Color.Red);
                return;
            }

            string plStr = args.Parameters[0];
            var ban = TShock.Bans.GetBanByName(plStr);
            if (ban != null)
            {
                if (TShock.Bans.RemoveBan(ban.IP))
                    args.Player.SendMessage(string.Format("Unbanned {0} ({1})!", ban.Name, ban.IP), Color.Red);
                else
                    args.Player.SendMessage(string.Format("Failed to Unbanned {0} ({1})!", ban.Name, ban.IP), Color.Red);
            }
            else
            {
                args.Player.SendMessage("Invalid player!", Color.Red);
            }
        }

        static int ClearBansCode = -1;
        private static void ClearBans(CommandArgs args)
        {
            if (args.Parameters.Count < 1 && ClearBansCode == -1)
            {
                ClearBansCode = new Random().Next(0, short.MaxValue);
                args.Player.SendMessage("ClearBans Code: " + ClearBansCode, Color.Red);
                return;
            }
            if (args.Parameters.Count < 1)
            {
                args.Player.SendMessage("Invalid syntax! Proper syntax: /clearbans <code>");
                return;
            }

            int num;
            if (!int.TryParse(args.Parameters[0], out num))
            {
                args.Player.SendMessage("Invalid syntax! Expecting number");
                return;
            }

            if (num == ClearBansCode)
            {
                ClearBansCode = -1;
                if (TShock.Bans.ClearBans())
                {
                    Log.ConsoleInfo("Bans cleared");
                    args.Player.SendMessage("Bans cleared");
                }
                else
                {
                    args.Player.SendMessage("Failed to clear bans");
                }
            }
            else
            {
                args.Player.SendMessage("Incorrect clear code");
            }
        }

        private static void UnBanIP(CommandArgs args)
        {
            if (args.Parameters.Count < 1)
            {
                args.Player.SendMessage("Invalid syntax! Proper syntax: /unbanip <ip>", Color.Red);
                return;
            }
            if (args.Parameters[0].Length == 0)
            {
                args.Player.SendMessage("Missing ip", Color.Red);
                return;
            }

            string plStr = args.Parameters[0];
            var ban = TShock.Bans.GetBanByIp(plStr);
            if (ban != null)
            {
                if (TShock.Bans.RemoveBan(ban.IP))
                    args.Player.SendMessage(string.Format("Unbanned {0} ({1})!", ban.Name, ban.IP), Color.Red);
                else
                    args.Player.SendMessage(string.Format("Failed to Unbanned {0} ({1})!", ban.Name, ban.IP), Color.Red);
            }
            else
            {
                args.Player.SendMessage("Invalid player!", Color.Red);
            }
        }

        public static void Whitelist(CommandArgs args)
        {
            if (args.Parameters.Count == 1)
            {
                TextWriter tw = new StreamWriter(FileTools.WhitelistPath, true);
                tw.WriteLine(args.Parameters[0]);
                tw.Close();
                args.Player.SendMessage("Added " + args.Parameters[0] + " to the whitelist.");
            }
        }

        public static void DisplayLogs(CommandArgs args)
        {
            args.Player.DisplayLogs = (!args.Player.DisplayLogs);
            args.Player.SendMessage("You now " + (args.Player.DisplayLogs ? "receive" : "stopped receiving") + " logs");
        }

        #endregion Player Management Commands

        #region Server Maintenence Commands

        public static void ConvertWaR(CommandArgs args)
        {
            if (args.Parameters.Count < 1)
            {
                args.Player.SendMessage("This command will dump all users from both Regions and Warps.");
                args.Player.SendMessage("This command will also change all Worlds to reference this WorldID.");
                args.Player.SendMessage("You must manually fix multi-world configurations.");
                args.Player.SendMessage("To confirm this: /convert yes");
            }
            else if (args.Parameters[0] == "yes")
            {
                TShock.Warps.ConvertDB();
                TShock.Regions.ConvertDB();
                args.Player.SendMessage("Convert complete. You need to re-allow users after they register.");
            }
        }

        private static void Broadcast(CommandArgs args)
        {
            string message = "";

            for (int i = 0; i < args.Parameters.Count; i++)
            {
                message += " " + args.Parameters[i];
            }

            Tools.Broadcast("(Server Broadcast)" + message, Color.Red);
            return;
        }

        private static void Off(CommandArgs args)
        {
            Tools.ForceKickAll("Server shutting down!");
            WorldGen.saveWorld();
            Netplay.disconnect = true;
        }

        private static void OffNoSave(CommandArgs args)
        {
            Tools.ForceKickAll("Server shutting down!");
            Netplay.disconnect = true;
        }

        private static void CheckUpdates(CommandArgs args)
        {
            ThreadPool.QueueUserWorkItem(UpdateManager.CheckUpdate);
        }

        private static void UpdateNow(CommandArgs args)
        {
            Process TServer = Process.GetCurrentProcess();

            StreamWriter sw = new StreamWriter("pid");
            sw.Write(TServer.Id);
            sw.Close();

            sw = new StreamWriter("pn");
            sw.Write(TServer.ProcessName + " " + Environment.CommandLine);
            sw.Close();

            WebClient client = new WebClient();
            client.Headers.Add("user-agent", "TShock");
            byte[] updatefile = client.DownloadData("http://tsupdate.shankshock.com/UpdateTShock.exe");

            BinaryWriter bw = new BinaryWriter(new FileStream("UpdateTShock.exe", FileMode.Create));
            bw.Write(updatefile);
            bw.Close();

            Process.Start(new ProcessStartInfo("UpdateTShock.exe"));

            Tools.ForceKickAll("Server shutting down for update!");
            WorldGen.saveWorld();
            Netplay.disconnect = true;
        }

        #endregion Server Maintenence Commands

        #region Cause Events and Spawn Monsters Commands

        private static void DropMeteor(CommandArgs args)
        {
            WorldGen.spawnMeteor = false;
            WorldGen.dropMeteor();
        }

        private static void Star(CommandArgs args)
        {
            int penis56 = 12;
            int penis57 = Main.rand.Next(Main.maxTilesX - 50) + 100;
            penis57 *= 0x10;
            int penis58 = Main.rand.Next((int)(Main.maxTilesY * 0.05)) * 0x10;
            Vector2 vector = new Vector2(penis57, penis58);
            float speedX = Main.rand.Next(-100, 0x65);
            float speedY = Main.rand.Next(200) + 100;
            float penis61 = (float)Math.Sqrt(((speedX * speedX) + (speedY * speedY)));
            penis61 = (penis56) / penis61;
            speedX *= penis61;
            speedY *= penis61;
            Projectile.NewProjectile(vector.X, vector.Y, speedX, speedY, 12, 0x3e8, 10f, Main.myPlayer);
        }

        private static void Bloodmoon(CommandArgs args)
        {
            TSPlayer.Server.SetBloodMoon(true);
            Tools.Broadcast(string.Format("{0} turned on blood moon.", args.Player.Name));
        }

        private static void Invade(CommandArgs args)
        {
            if (Main.invasionSize <= 0)
            {
                Tools.Broadcast(string.Format("{0} has started an invasion.", args.Player.Name));
                TShock.StartInvasion();
            }
            else
            {
                Tools.Broadcast(string.Format("{0} has ended an invasion.", args.Player.Name));
                Main.invasionSize = 0;
            }
        }

        private static void Eater(CommandArgs args)
        {
            if (args.Parameters.Count > 1)
            {
                args.Player.SendMessage("Invalid syntax! Proper syntax: /eater [amount]", Color.Red);
                return;
            }
            int amount = 1;
            if (args.Parameters.Count == 1 && !int.TryParse(args.Parameters[0], out amount))
            {
                args.Player.SendMessage("Invalid syntax! Proper syntax: /eater [amount]", Color.Red);
                return;
            }
            NPC eater = Tools.GetNPCById(13);
            TSPlayer.Server.SpawnNPC(eater.type, eater.name, amount, (int)args.Player.TileX, (int)args.Player.TileY);
            Tools.Broadcast(string.Format("{0} has spawned eater of worlds {1} times!", args.Player.Name, amount));
        }

        private static void Eye(CommandArgs args)
        {
            if (args.Parameters.Count > 1)
            {
                args.Player.SendMessage("Invalid syntax! Proper syntax: /eye [amount]", Color.Red);
                return;
            }
            int amount = 1;
            if (args.Parameters.Count == 1 && !int.TryParse(args.Parameters[0], out amount))
            {
                args.Player.SendMessage("Invalid syntax! Proper syntax: /eye [amount]", Color.Red);
                return;
            }
            NPC eye = Tools.GetNPCById(4);
            TSPlayer.Server.SetTime(false, 0.0);
            TSPlayer.Server.SpawnNPC(eye.type, eye.name, amount, (int)args.Player.TileX, (int)args.Player.TileY);
            Tools.Broadcast(string.Format("{0} has spawned eye {1} times!", args.Player.Name, amount));
        }

        private static void King(CommandArgs args)
        {
            if (args.Parameters.Count > 1)
            {
                args.Player.SendMessage("Invalid syntax! Proper syntax: /king [amount]", Color.Red);
                return;
            }
            int amount = 1;
            if (args.Parameters.Count == 1 && !int.TryParse(args.Parameters[0], out amount))
            {
                args.Player.SendMessage("Invalid syntax! Proper syntax: /king [amount]", Color.Red);
                return;
            }
            NPC king = Tools.GetNPCById(50);
            TSPlayer.Server.SpawnNPC(king.type, king.name, amount, (int)args.Player.TileX, (int)args.Player.TileY);
            Tools.Broadcast(string.Format("{0} has spawned king slime {1} times!", args.Player.Name, amount));
        }

        private static void Skeletron(CommandArgs args)
        {
            if (args.Parameters.Count > 1)
            {
                args.Player.SendMessage("Invalid syntax! Proper syntax: /skeletron [amount]", Color.Red);
                return;
            }
            int amount = 1;
            if (args.Parameters.Count == 1 && !int.TryParse(args.Parameters[0], out amount))
            {
                args.Player.SendMessage("Invalid syntax! Proper syntax: /skeletron [amount]", Color.Red);
                return;
            }
            NPC skeletron = Tools.GetNPCById(35);
            TSPlayer.Server.SetTime(false, 0.0);
            TSPlayer.Server.SpawnNPC(skeletron.type, skeletron.name, amount, (int)args.Player.TileX, (int)args.Player.TileY);
            Tools.Broadcast(string.Format("{0} has spawned skeletron {1} times!", args.Player.Name, amount));
        }

        private static void Hardcore(CommandArgs args)
        {
            if (args.Parameters.Count > 1)
            {
                args.Player.SendMessage("Invalid syntax! Proper syntax: /hardcore [amount]", Color.Red);
                return;
            }
            int amount = 1;
            if (args.Parameters.Count == 1 && !int.TryParse(args.Parameters[0], out amount))
            {
                args.Player.SendMessage("Invalid syntax! Proper syntax: /hardcore [amount]", Color.Red);
                return;
            }
            NPC eater = Tools.GetNPCById(13);
            NPC eye = Tools.GetNPCById(4);
            NPC king = Tools.GetNPCById(50);
            NPC skeletron = Tools.GetNPCById(35);
            TSPlayer.Server.SetTime(false, 0.0);
            TSPlayer.Server.SpawnNPC(eater.type, eater.name, amount, (int)args.Player.TileX, (int)args.Player.TileY);
            TSPlayer.Server.SpawnNPC(eye.type, eye.name, amount, (int)args.Player.TileX, (int)args.Player.TileY);
            TSPlayer.Server.SpawnNPC(king.type, king.name, amount, (int)args.Player.TileX, (int)args.Player.TileY);
            TSPlayer.Server.SpawnNPC(skeletron.type, skeletron.name, amount, (int)args.Player.TileX, (int)args.Player.TileY);
            Tools.Broadcast(string.Format("{0} has spawned all bosses {1} times!", args.Player.Name, amount));
        }

        private static void SpawnMob(CommandArgs args)
        {
            if (args.Parameters.Count < 1 || args.Parameters.Count > 2)
            {
                args.Player.SendMessage("Invalid syntax! Proper syntax: /spawnmob <mob name/id> [amount]", Color.Red);
                return;
            }
            if (args.Parameters[0].Length == 0)
            {
                args.Player.SendMessage("Missing mob name/id", Color.Red);
                return;
            }
            int amount = 1;
            if (args.Parameters.Count == 2 && !int.TryParse(args.Parameters[1], out amount))
            {
                args.Player.SendMessage("Invalid syntax! Proper syntax: /spawnmob <mob name/id> [amount]", Color.Red);
                return;
            }

            var npcs = Tools.GetNPCByIdOrName(args.Parameters[0]);
            if (npcs.Count == 0)
            {
                args.Player.SendMessage("Invalid mob type!", Color.Red);
            }
            else if (npcs.Count > 1)
            {
                args.Player.SendMessage(string.Format("More than one ({0}) mob matched!", npcs.Count), Color.Red);
            }
            else
            {
                var npc = npcs[0];
                if (npc.type >= 1 && npc.type < Main.maxNPCTypes)
                {
                    TSPlayer.Server.SpawnNPC(npc.type, npc.name, amount, (int)args.Player.TileX, (int)args.Player.TileY, 50, 20);
                    Tools.Broadcast(string.Format("{0} was spawned {1} time(s).", npc.name, amount));
                }
                else
                    args.Player.SendMessage("Invalid mob type!", Color.Red);
            }
        }

        #endregion Cause Events and Spawn Monsters Commands

        #region Teleport Commands

        private static void Home(CommandArgs args)
        {
            if (!args.Player.RealPlayer)
            {
                args.Player.SendMessage("You cannot use teleport commands!");
                return;
            }

            args.Player.Spawn();
            args.Player.SendMessage("Teleported to your spawnpoint.");
        }

        private static void Spawn(CommandArgs args)
        {
            if (!args.Player.RealPlayer)
            {
                args.Player.SendMessage("You cannot use teleport commands!");
                return;
            }

            if (args.Player.Teleport(Main.spawnTileX, Main.spawnTileY))
                args.Player.SendMessage("Teleported to the map's spawnpoint.");
        }

        private static void TP(CommandArgs args)
        {
            if (!args.Player.RealPlayer)
            {
                args.Player.SendMessage("You cannot use teleport commands!");
                return;
            }

            if (args.Parameters.Count < 1)
            {
                args.Player.SendMessage("Invalid syntax! Proper syntax: /tp <player> ", Color.Red);
                return;
            }

            string plStr = String.Join(" ", args.Parameters);
            var players = Tools.FindPlayer(plStr);
            if (players.Count == 0)
                args.Player.SendMessage("Invalid player!", Color.Red);
            else if (players.Count > 1)
                args.Player.SendMessage("More than one player matched!", Color.Red);
            else
            {
                var plr = players[0];
                if (args.Player.Teleport(plr.TileX, plr.TileY + 3))
                    args.Player.SendMessage(string.Format("Teleported to {0}", plr.Name));
            }
        }

        private static void TPHere(CommandArgs args)
        {
            if (!args.Player.RealPlayer)
            {
                args.Player.SendMessage("You cannot use teleport commands!");
                return;
            }

            if (args.Parameters.Count < 1)
            {
                args.Player.SendMessage("Invalid syntax! Proper syntax: /tphere <player> ", Color.Red);
                return;
            }

            string plStr = String.Join(" ", args.Parameters);

            if (plStr == "all" || plStr == "*")
            {
                args.Player.SendMessage(string.Format("You brought all players here."));
                for (int i = 0; i < Main.maxPlayers; i++)
                {
                    if (Main.player[i].active && (Main.player[i] != args.TPlayer))
                    {
                        if (TShock.Players[i].Teleport(args.Player.TileX, args.Player.TileY + 3))
                            TShock.Players[i].SendMessage(string.Format("You were teleported to {0}.", args.Player.Name));
                    }
                }
                return;
            }

            var players = Tools.FindPlayer(plStr);
            if (players.Count == 0)
            {
                args.Player.SendMessage("Invalid player!", Color.Red);
            }
            else if (players.Count > 1)
            {
                args.Player.SendMessage("More than one player matched!", Color.Red);
            }
            else
            {
                var plr = players[0];
                if (plr.Teleport(args.Player.TileX, args.Player.TileY + 3))
                {
                    plr.SendMessage(string.Format("You were teleported to {0}.", args.Player.Name));
                    args.Player.SendMessage(string.Format("You brought {0} here.", plr.Name));
                }

            }
        }

        private static void SetWarp(CommandArgs args)
        {
            if (args.Parameters.Count > 0)
            {
                string warpName = String.Join(" ", args.Parameters);
                if (warpName.Equals("list"))
                {
                    args.Player.SendMessage("Name reserved, use a different name", Color.Red);
                }
                else if (TShock.Warps.AddWarp(args.Player.TileX, args.Player.TileY, warpName, Main.worldID.ToString()))
                {
                    args.Player.SendMessage("Set warp " + warpName, Color.Yellow);
                }
                else
                {
                    args.Player.SendMessage("Warp " + warpName + " already exists", Color.Red);
                }
            }
            else
                args.Player.SendMessage("Invalid syntax! Proper syntax: /setwarp [name]", Color.Red);
        }

        private static void DeleteWarp(CommandArgs args)
        {
            if (args.Parameters.Count > 0)
            {
                string warpName = String.Join(" ", args.Parameters);
                if (TShock.Warps.RemoveWarp(warpName))
                    args.Player.SendMessage("Deleted warp " + warpName, Color.Yellow);
                else
                    args.Player.SendMessage("Could not find specified warp", Color.Red);
            }
            else
                args.Player.SendMessage("Invalid syntax! Proper syntax: /delwarp [name]", Color.Red);
        }

        private static void UseWarp(CommandArgs args)
        {
            if (args.Parameters.Count < 1)
            {
                args.Player.SendMessage("Invalid syntax! Proper syntax: /warp [name] or /warp list <page>", Color.Red);
                return;
            }

            if (args.Parameters[0].Equals("list"))
            {
                //How many warps per page
                const int pagelimit = 15;
                //How many warps per line
                const int perline = 5;
                //Pages start at 0 but are displayed and parsed at 1
                int page = 0;


                if (args.Parameters.Count > 1)
                {
                    if (!int.TryParse(args.Parameters[1], out page) || page < 1)
                    {
                        args.Player.SendMessage(string.Format("Invalid page number ({0})", page), Color.Red);
                        return;
                    }
                    page--; //Substract 1 as pages are parsed starting at 1 and not 0
                }

                var warps = TShock.Warps.ListAllWarps(Main.worldID.ToString());

                //Check if they are trying to access a page that doesn't exist.
                int pagecount = warps.Count / pagelimit;
                if (page > pagecount)
                {
                    args.Player.SendMessage(string.Format("Page number exceeds pages ({0}/{1})", page + 1, pagecount + 1), Color.Red);
                    return;
                }

                //Display the current page and the number of pages.
                args.Player.SendMessage(string.Format("Current Warps ({0}/{1}):", page + 1, pagecount + 1), Color.Green);

                //Add up to pagelimit names to a list
                var nameslist = new List<string>();
                for (int i = 0; i < pagelimit && i + (page * pagelimit) < warps.Count; i++)
                {
                    nameslist.Add(warps[i].WarpName);
                }

                //convert the list to an array for joining
                var names = nameslist.ToArray();
                for (int i = 0; i < names.Length; i += perline)
                {
                    args.Player.SendMessage(string.Join(", ", names, i, Math.Min(names.Length - i, perline)), Color.Yellow);
                }

                if (page < pagecount)
                {
                    args.Player.SendMessage(string.Format("Type /warp list {0} for more warps.", (page + 1)), Color.Yellow);
                }
            }
            else
            {
                string warpName = String.Join(" ", args.Parameters);
                var warp = TShock.Warps.FindWarp(warpName);
                if (warp.WarpPos != Vector2.Zero)
                {
                    if (args.Player.Teleport((int)warp.WarpPos.X, (int)warp.WarpPos.Y + 3))
                        args.Player.SendMessage("Warped to " + warpName, Color.Yellow);
                }
                else
                {
                    args.Player.SendMessage("Specified warp not found", Color.Red);
                }
            }

        }

        #endregion Teleport Commands


        #region Group Management

        private static void AddGroup(CommandArgs args)
        {
            if (args.Parameters.Count > 0)
            {
                String groupname = args.Parameters[0];
                args.Parameters.RemoveAt(0);
                String permissions = String.Join(",", args.Parameters );

                String response = TShock.Groups.addGroup(groupname, permissions);
                if( response.Length > 0 )
                    args.Player.SendMessage(response, Color.Green);
            }
            else
            {
                args.Player.SendMessage("Incorrect format: /addGroup <group name> [optional permissions]", Color.Red);
            }
        }

        private static void DeleteGroup(CommandArgs args)
        {
            if (args.Parameters.Count > 0)
            {
                String groupname = args.Parameters[0];

                String response = TShock.Groups.delGroup(groupname);
                if (response.Length > 0)
                    args.Player.SendMessage(response, Color.Green);
            }
            else
            {
                args.Player.SendMessage("Incorrect format: /delGroup <group name>", Color.Red);
            }
        }

        private static void ModifyGroup(CommandArgs args)
        {
            if (args.Parameters.Count > 2)
            {
                String com = args.Parameters[0];
                args.Parameters.RemoveAt(0);

                String groupname = args.Parameters[0];
                args.Parameters.RemoveAt(0);

                if (com.Equals("add"))
                {
                    String response = TShock.Groups.addPermission(groupname, args.Parameters);
                    if (response.Length > 0)
                        args.Player.SendMessage(response, Color.Green);
                    return;
                }
                else if (com.Equals("del") || com.Equals("delete"))
                {
                    String response = TShock.Groups.delPermission(groupname, args.Parameters);
                    if (response.Length > 0)
                        args.Player.SendMessage(response, Color.Green);
                    return;
                }
            }
            args.Player.SendMessage("Incorrect format: /modGroup add|del <group name> <permission to add or remove>", Color.Red);
        }

        #endregion Group Management
        #region Server Config Commands

        private static void SetSpawn(CommandArgs args)
        {
            Main.spawnTileX = args.Player.TileX + 1;
            Main.spawnTileY = args.Player.TileY + 3;

            Tools.Broadcast("Server map saving, potential lag spike");
            Thread SaveWorld = new Thread(Tools.SaveWorld);
            SaveWorld.Start();
        }

        private static void DebugConfiguration(CommandArgs args)
        {
            args.Player.SendMessage("TShock Config:");
            string lineOne = string.Format("BanCheater : {0}, KickCheater : {1}, BanGriefer : {2}, KickGriefer : {3}",
                              TShock.Config.BanCheaters, TShock.Config.KickCheaters,
                              TShock.Config.BanGriefers, TShock.Config.KickGriefers);
            args.Player.SendMessage(lineOne, Color.Yellow);
            string lineTwo = string.Format("BanTnt : {0}, KickTnt : {1}, BanBoom : {2}, KickBoom : {3}",
                                           TShock.Config.BanKillTileAbusers, TShock.Config.KickKillTileAbusers,
                                           TShock.Config.BanExplosives, TShock.Config.KickExplosives);
            args.Player.SendMessage(lineTwo, Color.Yellow);
            string lineThree = string.Format("RangeChecks : {0}, DisableBuild : {1}, ProtectSpawn : {2}, ProtectRadius : {3}",
                                             TShock.Config.RangeChecks, TShock.Config.DisableBuild,
                                             TShock.Config.SpawnProtection, TShock.Config.SpawnProtectionRadius);
            args.Player.SendMessage(lineThree, Color.Yellow);
            string lineFour = string.Format("MaxSlots : {0}, SpamChecks : {1}, InvMultiplier : {2}, DMS : {3}, SpawnRate {4}",
                                           TShock.Config.MaxSlots, TShock.Config.SpamChecks,
                                           TShock.Config.InvasionMultiplier, TShock.Config.DefaultMaximumSpawns,
                                           TShock.Config.DefaultSpawnRate);
            args.Player.SendMessage(lineFour, Color.Yellow);
        }

        private static void Reload(CommandArgs args)
        {
            FileTools.SetupConfig();
            args.Player.SendMessage("Configuration reload complete. Some changes may require server restart.");
        }

        private static void Password(CommandArgs args)
        {
            if (args.Parameters.Count != 1)
            {
                args.Player.SendMessage("Invalid syntax! Proper syntax: /password \"<new password>\"", Color.Red);
                return;
            }
            string passwd = args.Parameters[0];
            Netplay.password = passwd;
            args.Player.SendMessage(string.Format("Server password changed to: {0}", passwd));
        }

        private static void Save(CommandArgs args)
        {
            Tools.Broadcast("Server map saving, potential lag spike");
            Thread SaveWorld = new Thread(Tools.SaveWorld);
            SaveWorld.Start();
        }

        private static void MaxSpawns(CommandArgs args)
        {

            if (args.Parameters.Count != 1)
            {
                args.Player.SendMessage("Invalid syntax! Proper syntax: /maxspawns <maxspawns>", Color.Red);
                return;
            }

            int amount = Convert.ToInt32(args.Parameters[0]);
            int.TryParse(args.Parameters[0], out amount);
            NPC.defaultMaxSpawns = amount;
            TShock.Config.DefaultMaximumSpawns = amount;
            Tools.Broadcast(string.Format("{0} changed the maximum spawns to: {1}", args.Player.Name, amount));
        }

        private static void SpawnRate(CommandArgs args)
        {
            if (args.Parameters.Count != 1)
            {
                args.Player.SendMessage("Invalid syntax! Proper syntax: /spawnrate <spawnrate>", Color.Red);
                return;
            }

            int amount = Convert.ToInt32(args.Parameters[0]);
            int.TryParse(args.Parameters[0], out amount);
            NPC.defaultSpawnRate = amount;
            TShock.Config.DefaultSpawnRate = amount;
            Tools.Broadcast(string.Format("{0} changed the spawn rate to: {1}", args.Player.Name, amount));
        }

        #endregion Server Config Commands

        #region Time/PvpFun Commands

        private static void Time(CommandArgs args)
        {
            if (args.Parameters.Count != 1)
            {
                args.Player.SendMessage("Invalid syntax! Proper syntax: /time <day/night/dusk/noon/midnight>", Color.Red);
                return;
            }

            switch (args.Parameters[0])
            {
                case "day":
                    TSPlayer.Server.SetTime(true, 150.0);
                    Tools.Broadcast(string.Format("{0} set time to day.", args.Player.Name));
                    break;
                case "night":
                    TSPlayer.Server.SetTime(false, 0.0);
                    Tools.Broadcast(string.Format("{0} set time to night.", args.Player.Name));
                    break;
                case "dusk":
                    TSPlayer.Server.SetTime(false, 0.0);
                    Tools.Broadcast(string.Format("{0} set time to dusk.", args.Player.Name));
                    break;
                case "noon":
                    TSPlayer.Server.SetTime(true, 27000.0);
                    Tools.Broadcast(string.Format("{0} set time to noon.", args.Player.Name));
                    break;
                case "midnight":
                    TSPlayer.Server.SetTime(false, 16200.0);
                    Tools.Broadcast(string.Format("{0} set time to midnight.", args.Player.Name));
                    break;
                default:
                    args.Player.SendMessage("Invalid syntax! Proper syntax: /time <day/night/dusk/noon/midnight>", Color.Red);
                    break;
            }
        }

        private static void Slap(CommandArgs args)
        {
            if (args.Parameters.Count < 1 || args.Parameters.Count > 2)
            {
                args.Player.SendMessage("Invalid syntax! Proper syntax: /slap <player> [dmg]", Color.Red);
                return;
            }
            if (args.Parameters[0].Length == 0)
            {
                args.Player.SendMessage("Missing player name", Color.Red);
                return;
            }

            string plStr = args.Parameters[0];
            var players = Tools.FindPlayer(plStr);
            if (players.Count == 0)
            {
                args.Player.SendMessage("Invalid player!", Color.Red);
            }
            else if (players.Count > 1)
            {
                args.Player.SendMessage("More than one player matched!", Color.Red);
            }
            else
            {
                var plr = players[0];
                int damage = 5;
                if (args.Parameters.Count == 2)
                {
                    int.TryParse(args.Parameters[1], out damage);
                }
                if (!args.Player.Group.HasPermission("kill"))
                {
                    damage = Tools.Clamp(damage, 15, 0);
                }
                plr.DamagePlayer(damage);
                Tools.Broadcast(string.Format("{0} slapped {1} for {2} damage.",
                                args.Player.Name, plr.Name, damage));
                Log.Info(args.Player.Name + " slapped " + plr.Name + " with " + damage + " damage.");
            }
        }

        #endregion Time/PvpFun Commands

        #region World Protection Commands

        private static void ToggleAntiBuild(CommandArgs args)
        {
            TShock.Config.DisableBuild = (TShock.Config.DisableBuild == false);
            Tools.Broadcast(string.Format("Anti-build is now {0}.", (TShock.Config.DisableBuild ? "on" : "off")));
        }

        private static void ProtectSpawn(CommandArgs args)
        {
            TShock.Config.SpawnProtection = (TShock.Config.SpawnProtection == false);
            Tools.Broadcast(string.Format("Spawn is now {0}.", (TShock.Config.SpawnProtection ? "protected" : "open")));
        }

        private static void DebugRegions(CommandArgs args)
        {
            foreach (Region r in TShock.Regions.Regions)
            {
                args.Player.SendMessage(r.RegionName + ": P: " + r.DisableBuild + " X: " + r.RegionArea.X + " Y: " + r.RegionArea.Y + " W: " + r.RegionArea.Width + " H: " + r.RegionArea.Height);
                foreach (int s in r.RegionAllowedIDs)
                {
                    args.Player.SendMessage(r.RegionName + ": " + s);
                }
            }
        }

        private static void Region(CommandArgs args)
        {
            string cmd = "help";
            if (args.Parameters.Count > 0)
            {
                cmd = args.Parameters[0].ToLower();
            }
            switch (cmd)
            {
                case "set":
                    {
                        if (args.Parameters.Count == 2)
                        {
                            if (args.Parameters[1] == "1")
                            {
                                args.Player.TempArea.X = args.Player.TileX;
                                args.Player.TempArea.Y = args.Player.TileY;
                                args.Player.SendMessage("Set Temp Point 1", Color.Yellow);
                            }
                            else if (args.Parameters[1] == "2")
                            {
                                if (args.Player.TempArea.X != 0)
                                {
                                    if (args.Player.TileX > args.Player.TempArea.X && args.Player.TileY > args.Player.TempArea.Y)
                                    {
                                        args.Player.TempArea.Width = args.Player.TileX - args.Player.TempArea.X;
                                        args.Player.TempArea.Height = (args.Player.TileY + 3) - args.Player.TempArea.Y;
                                        args.Player.SendMessage("Set Temp Point 2", Color.Yellow);
                                    }
                                    else
                                    {
                                        args.Player.SendMessage("Point 2 must be below and right of Point 1", Color.Yellow);
                                        args.Player.SendMessage("Use /region clear to start again", Color.Yellow);
                                    }
                                }
                                else
                                {
                                    args.Player.SendMessage("You have not set Point 1 yet", Color.Red);
                                }
                            }
                            else
                                args.Player.SendMessage("Invalid syntax! Proper syntax: /region set [1/2]", Color.Red);
                        }
                        else
                            args.Player.SendMessage("Invalid syntax! Proper syntax: /region set [1/2]", Color.Red);
                        break;
                    }
                case "define":
                    {
                        if (args.Parameters.Count > 1)
                        {
                            if (!args.Player.TempArea.IsEmpty)
                            {
                                string regionName = String.Join(" ", args.Parameters.GetRange(1, args.Parameters.Count - 1));
                                if (TShock.Regions.AddRegion(args.Player.TempArea.X, args.Player.TempArea.Y,
                                                            args.Player.TempArea.Width, args.Player.TempArea.Height,
                                                            regionName, Main.worldID.ToString()))
                                {
                                    args.Player.TempArea = Rectangle.Empty;
                                    args.Player.SendMessage("Set region " + regionName, Color.Yellow);
                                }
                                else
                                {
                                    args.Player.SendMessage("Region " + regionName + " already exists", Color.Red);
                                }
                            }
                            else
                                args.Player.SendMessage("Points not set up yet", Color.Red);
                        }
                        else
                            args.Player.SendMessage("Invalid syntax! Proper syntax: /region define [name]", Color.Red);
                        break;
                    }
                case "protect":
                    {
                        if (args.Parameters.Count == 3)
                        {
                            string regionName = args.Parameters[1];
                            if (args.Parameters[2].ToLower() == "true")
                            {
                                if (TShock.Regions.SetRegionState(regionName, true))
                                    args.Player.SendMessage("Protected region " + regionName, Color.Yellow);
                                else
                                    args.Player.SendMessage("Could not find specified region", Color.Red);
                            }
                            else if (args.Parameters[2].ToLower() == "false")
                            {
                                if (TShock.Regions.SetRegionState(regionName, false))
                                    args.Player.SendMessage("Unprotected region " + regionName, Color.Yellow);
                                else
                                    args.Player.SendMessage("Could not find specified region", Color.Red);
                            }
                            else
                                args.Player.SendMessage("Invalid syntax! Proper syntax: /region protect [name] [true/false]", Color.Red);
                        }
                        else
                            args.Player.SendMessage("Invalid syntax! Proper syntax: /region protect [name] [true/false]", Color.Red);
                        break;
                    }
                case "delete":
                    {
                        if (args.Parameters.Count > 1)
                        {
                            string regionName = String.Join(" ", args.Parameters.GetRange(1, args.Parameters.Count - 1));
                            if (TShock.Regions.DeleteRegion(regionName))
                                args.Player.SendMessage("Deleted region " + regionName, Color.Yellow);
                            else
                                args.Player.SendMessage("Could not find specified region", Color.Red);
                        }
                        else
                            args.Player.SendMessage("Invalid syntax! Proper syntax: /region delete [name]", Color.Red);
                        break;
                    }
                case "clear":
                    {
                        args.Player.TempArea = Rectangle.Empty;
                        args.Player.SendMessage("Cleared temp area", Color.Yellow);
                        break;
                    }
                case "allow":
                    {
                        if (args.Parameters.Count > 2)
                        {
                            string playerName = args.Parameters[1];
                            string regionName = "";
                            User playerID;

                            for (int i = 2; i < args.Parameters.Count; i++)
                            {
                                if (regionName == "")
                                {
                                    regionName = args.Parameters[2];
                                }
                                else
                                {
                                    regionName = regionName + " " + args.Parameters[i];
                                }
                            }
                            if ((playerID = TShock.Users.GetUserByName(playerName)) != null)
                            {
                                if (TShock.Regions.AddNewUser(regionName, playerName))
                                {
                                    args.Player.SendMessage("Added user " + playerName + " to " + regionName, Color.Yellow);
                                }
                                else
                                    args.Player.SendMessage("Region " + regionName + " not found", Color.Red);
                            }
                            else
                            {
                                args.Player.SendMessage("Player " + playerName + " not found", Color.Red);
                            }
                        }
                        else
                            args.Player.SendMessage("Invalid syntax! Proper syntax: /region allow [name] [region]", Color.Red);
                        break;
                    }
                case "list":
                    {
                        //How many regions per page
                        const int pagelimit = 15;
                        //How many regions per line
                        const int perline = 5;
                        //Pages start at 0 but are displayed and parsed at 1
                        int page = 0;


                        if (args.Parameters.Count > 1)
                        {
                            if (!int.TryParse(args.Parameters[1], out page) || page < 1)
                            {
                                args.Player.SendMessage(string.Format("Invalid page number ({0})", page), Color.Red);
                                return;
                            }
                            page--; //Substract 1 as pages are parsed starting at 1 and not 0
                        }

                        var regions = TShock.Regions.ListAllRegions(Main.worldID.ToString());

                        //Check if they are trying to access a page that doesn't exist.
                        int pagecount = regions.Count / pagelimit;
                        if (page > pagecount)
                        {
                            args.Player.SendMessage(string.Format("Page number exceeds pages ({0}/{1})", page + 1, pagecount + 1), Color.Red);
                            return;
                        }

                        //Display the current page and the number of pages.
                        args.Player.SendMessage(string.Format("Current Regions ({0}/{1}):", page + 1, pagecount + 1), Color.Green);

                        //Add up to pagelimit names to a list
                        var nameslist = new List<string>();
                        for (int i = 0; i < pagelimit && i + (page * pagelimit) < regions.Count; i++)
                        {
                            nameslist.Add(regions[i].RegionName);
                        }

                        //convert the list to an array for joining
                        var names = nameslist.ToArray();
                        for (int i = 0; i < names.Length; i += perline)
                        {
                            args.Player.SendMessage(string.Join(", ", names, i, Math.Min(names.Length - i, perline)), Color.Yellow);
                        }

                        if (page < pagecount)
                        {
                            args.Player.SendMessage(string.Format("Type /region list {0} for more regions.", (page + 1)), Color.Yellow);
                        }

                        break;
                    }
                case "help":
                default:
                    {
                        args.Player.SendMessage("Avialable region commands:", Color.Green);
                        args.Player.SendMessage("/region set [1/2] /region define [name] /region protect [name] [true/false]", Color.Yellow);
                        args.Player.SendMessage("/region delete [name] /region clear (temporary region)", Color.Yellow);
                        args.Player.SendMessage("/region allow [name] [regionname]", Color.Yellow);
                        break;
                    }
            }

        }

        #endregion World Protection Commands

        #region General Commands

        private static void Help(CommandArgs args)
        {
            args.Player.SendMessage("TShock Commands:");
            int page = 1;
            if (args.Parameters.Count > 0)
                int.TryParse(args.Parameters[0], out page);
            var cmdlist = new List<Command>();
            for (int j = 0; j < ChatCommands.Count; j++)
            {
                if (ChatCommands[j].CanRun(args.Player))
                {
                    cmdlist.Add(ChatCommands[j]);
                }
            }
            var sb = new StringBuilder();
            if (cmdlist.Count > (15 * (page - 1)))
            {
                for (int j = (15 * (page - 1)); j < (15 * page); j++)
                {
                    if (sb.Length != 0)
                        sb.Append(", ");
                    sb.Append("/").Append(cmdlist[j].Name);
                    if (j == cmdlist.Count - 1)
                    {
                        args.Player.SendMessage(sb.ToString(), Color.Yellow);
                        break;
                    }
                    if ((j + 1) % 5 == 0)
                    {
                        args.Player.SendMessage(sb.ToString(), Color.Yellow);
                        sb.Clear();
                    }
                }
            }
            if (cmdlist.Count > (15 * page))
            {
                args.Player.SendMessage(string.Format("Type /help {0} for more commands.", (page + 1)), Color.Yellow);
            }
        }

        private static void Playing(CommandArgs args)
        {
            args.Player.SendMessage(string.Format("Current players: {0}.", Tools.GetPlayers()), 255, 240, 20);
        }

        private static void AuthToken(CommandArgs args)
        {
            if (TShock.AuthToken == 0)
            {
                args.Player.SendMessage("Auth is disabled. This incident has been logged.", Color.Red);
                Log.Warn(args.Player.IP + " attempted to use /auth even though it's disabled.");
                return;
            }
            int givenCode = Convert.ToInt32(args.Parameters[0]);
            if (givenCode == TShock.AuthToken && args.Player.Group.Name != "superadmin")
            {
                try
                {
                    TShock.Users.AddUser(new User(args.Player.IP, "", "", "superadmin"));
                    args.Player.Group = Tools.GetGroup("superadmin");
                    args.Player.SendMessage("This IP address is now superadmin. Please perform the following command:");
                    args.Player.SendMessage("/user add <username>:<password> superadmin");
                    args.Player.SendMessage("Creates: <username> with the password <password> as part of the superadmin group.");
                    args.Player.SendMessage("Please use /login <username> <password> to login from now on.");
                    args.Player.SendMessage("If you understand, please /login <username> <password> now, and type /auth-verify");
                }
                catch (UserManagerException ex)
                {
                    Log.ConsoleError(ex.ToString());
                    args.Player.SendMessage(ex.Message);
                }
                return;
            }

            if (args.Player.Group.Name == "superadmin")
            {
                args.Player.SendMessage("Please disable the auth system! If you need help, consult the forums. http://tshock.co/");
                args.Player.SendMessage("This IP address is now superadmin. Please perform the following command:");
                args.Player.SendMessage("/user add <username>:<password> superadmin");
                args.Player.SendMessage("Creates: <username> with the password <password> as part of the superadmin group.");
                args.Player.SendMessage("Please use /login <username> <password> to login from now on.");
                args.Player.SendMessage("If you understand, please /login <username> <password> now, and type /auth-verify");
                return;
            }

            args.Player.SendMessage("Incorrect auth code. This incident has been logged.");
            Log.Warn(args.Player.IP + " attempted to use an incorrect auth code.");
        }

        private static void AuthVerify(CommandArgs args)
        {
            if (TShock.AuthToken == 0)
            {
                args.Player.SendMessage("It appears that you have already turned off the auth token.");
                args.Player.SendMessage("If this is a mistake, delete auth.lck.");
                return;
            }

            if (!args.Player.IsLoggedIn)
            {
                args.Player.SendMessage("You must be logged in to disable the auth system.");
                args.Player.SendMessage("This is a security measure designed to prevent insecure administration setups.");
                args.Player.SendMessage("Please re-run /auth and read the instructions!");
                args.Player.SendMessage("If you're still confused, consult the forums. http://tshock.co/");
                return;
            }

            args.Player.SendMessage("Your new account has been verified, and the /auth system has been turned off.");
            args.Player.SendMessage("You can always use the /user command to manage players. Don't just delete the auth.lck.");
            args.Player.SendMessage("Thankyou for using TShock! http://tshock.co/ & http://github.com/TShock/TShock");
            FileTools.CreateFile(Path.Combine(TShock.SavePath, "auth.lck"));
            File.Delete(Path.Combine(TShock.SavePath, "authcode.txt"));
            TShock.AuthToken = 0;
        }

        private static void ThirdPerson(CommandArgs args)
        {
            if (args.Parameters.Count == 0)
            {
                args.Player.SendMessage("Invalid syntax! Proper syntax: /me <text>", Color.Red);
                return;
            }
            Tools.Broadcast(string.Format("*{0} {1}", args.Player.Name, String.Join(" ", args.Parameters)), 205, 133, 63);
        }

        private static void PartyChat(CommandArgs args)
        {
            if (args.Parameters.Count == 0)
            {
                args.Player.SendMessage("Invalid syntax! Proper syntax: /p <team chat text>", Color.Red);
                return;
            }
            int playerTeam = args.Player.Team;
            if (playerTeam != 0)
            {
                string msg = string.Format("<{0}> {1}", args.Player.Name, String.Join(" ", args.Parameters));
                foreach (TSPlayer player in TShock.Players)
                {
                    if (player != null && player.Active && player.Team == playerTeam)
                        player.SendMessage(msg, Main.teamColor[playerTeam].R, Main.teamColor[playerTeam].G, Main.teamColor[playerTeam].B);
                }
            }
            else
            {
                args.Player.SendMessage("You are not in a party!", 255, 240, 20);
            }
        }

        private static void Rules(CommandArgs args)
        {
            Tools.ShowFileToUser(args.Player, "rules.txt");
        }

        private static void Whisper(CommandArgs args)
        {
            if (args.Parameters.Count < 2)
            {
                args.Player.SendMessage("Invalid syntax! Proper syntax: /whisper <player> <text>", Color.Red);
                return;
            }

            var players = Tools.FindPlayer(args.Parameters[0]);
            if (players.Count == 0)
            {
                args.Player.SendMessage("Invalid player!", Color.Red);
            }
            else if (players.Count > 1)
            {
                args.Player.SendMessage("More than one player matched!", Color.Red);
            }
            else
            {
                var plr = players[0];
                var msg = string.Join(" ", args.Parameters.ToArray(), 1, args.Parameters.Count - 1);
                plr.SendMessage("(Whisper From)" + "<" + args.Player.Name + ">" + msg, Color.MediumPurple);
                args.Player.SendMessage("(Whisper To)" + "<" + plr.Name + ">" + msg, Color.MediumPurple);
                plr.LastWhisper = args.Player;
                args.Player.LastWhisper = plr;
            }
        }

        private static void Reply(CommandArgs args)
        {
            if (args.Player.LastWhisper != null)
            {
                var msg = string.Join(" ", args.Parameters);
                args.Player.LastWhisper.SendMessage("(Whisper From)" + "<" + args.Player.Name + ">" + msg, Color.MediumPurple);
                args.Player.SendMessage("(Whisper To)" + "<" + args.Player.LastWhisper.Name + ">" + msg, Color.MediumPurple);
            }
            else
                args.Player.SendMessage("You haven't previously received any whispers. Please use /whisper to whisper to other people.", Color.Red);
        }

        private static void Annoy(CommandArgs args)
        {
            if (args.Parameters.Count != 2)
            {
                args.Player.SendMessage("Invalid syntax! Proper syntax: /annoy <player> <seconds to annoy>", Color.Red);
                return;
            }
            int annoy = 5;
            int.TryParse(args.Parameters[1], out annoy);

            var players = Tools.FindPlayer(args.Parameters[0]);
            if (players.Count == 0)
                args.Player.SendMessage("Invalid player!", Color.Red);
            else if (players.Count > 1)
                args.Player.SendMessage("More than one player matched!", Color.Red);
            else
            {
                var ply = players[0];
                args.Player.SendMessage("Annoying " + ply.Name + " for " + annoy.ToString() + " seconds.");
                (new Thread(new ParameterizedThreadStart(ply.Whoopie))).Start(annoy);
            }
        }
        #endregion General Commands

        #region Cheat Commands

        private static void Kill(CommandArgs args)
        {
            if (args.Parameters.Count < 1)
            {
                args.Player.SendMessage("Invalid syntax! Proper syntax: /kill <player>", Color.Red);
                return;
            }

            string plStr = String.Join(" ", args.Parameters);
            var players = Tools.FindPlayer(plStr);
            if (players.Count == 0)
            {
                args.Player.SendMessage("Invalid player!", Color.Red);
            }
            else if (players.Count > 1)
            {
                args.Player.SendMessage("More than one player matched!", Color.Red);
            }
            else
            {
                var plr = players[0];
                plr.DamagePlayer(999999);
                args.Player.SendMessage(string.Format("You just killed {0}!", plr.Name));
                plr.SendMessage(string.Format("{0} just killed you!", args.Player.Name));
            }
        }

        private static void Butcher(CommandArgs args)
        {
            if (args.Parameters.Count > 1)
            {
                args.Player.SendMessage("Invalid syntax! Proper syntax: /butcher [killFriendly(true/false)]", Color.Red);
                return;
            }

            bool killFriendly = true;
            if (args.Parameters.Count == 1)
                bool.TryParse(args.Parameters[0], out killFriendly);

            int killcount = 0;
            for (int i = 0; i < Main.npc.Length; i++)
            {
                if (Main.npc[i].active && !Main.npc[i].townNPC && (!Main.npc[i].friendly || killFriendly))
                {
                    TSPlayer.Server.StrikeNPC(i, 99999, 90f, 1);
                    killcount++;
                }
            }
            Tools.Broadcast(string.Format("Killed {0} NPCs.", killcount));
        }

        private static void Item(CommandArgs args)
        {
            if (args.Parameters.Count < 1)
            {
                args.Player.SendMessage("Invalid syntax! Proper syntax: /item <item name/id> [item amount]", Color.Red);
                return;
            }
            if (args.Parameters[0].Length == 0)
            {
                args.Player.SendMessage("Missing item name/id", Color.Red);
                return;
            }
<<<<<<< HEAD
            int itemAmount = 0;
            int.TryParse(args.Parameters[args.Parameters.Count - 1], out itemAmount);
=======
>>>>>>> 732121bd
            var items = Tools.GetItemByIdOrName(args.Parameters[0]);
            args.Parameters.RemoveAt(0);
            int itemAmount = 0;
            if( args.Parameters.Count > 0 )
                int.TryParse( args.Parameters[0], out itemAmount );
            
            if (items.Count == 0)
            {
                args.Player.SendMessage("Invalid item type!", Color.Red);
            }
            else if (items.Count > 1)
            {
                args.Player.SendMessage(string.Format("More than one ({0}) item matched!", items.Count), Color.Red);
            }
            else
            {
                var item = items[0];
                if (item.type >= 1 && item.type < Main.maxItemTypes)
                {
                    if (args.Player.InventorySlotAvailable || item.name.Contains("Coin"))
                    {
                        if (itemAmount == 0 || itemAmount > item.maxStack)
                            itemAmount = item.maxStack;
                        args.Player.GiveItem(item.type, item.name, item.width, item.height, itemAmount);
                        args.Player.SendMessage(string.Format("Gave {0} {1}(s).", itemAmount.ToString(), item.name));
                    }
                    else
                    {
                        args.Player.SendMessage("You don't have free slots!", Color.Red);
                    }
                }
                else
                {
                    args.Player.SendMessage("Invalid item type!", Color.Red);
                }
            }
        }

        private static void Give(CommandArgs args)
        {
            if (args.Parameters.Count < 2)
            {
                args.Player.SendMessage("Invalid syntax! Proper syntax: /give <item type/id> <player> [item amount]", Color.Red);
                return;
            }
            if (args.Parameters[0].Length == 0)
            {
                args.Player.SendMessage("Missing item name/id", Color.Red);
                return;
            }
            if (args.Parameters[1].Length == 0)
            {
                args.Player.SendMessage("Missing player name", Color.Red);
                return;
            }
            int itemAmount = 0;
            var items = Tools.GetItemByIdOrName(args.Parameters[0]);
            args.Parameters.RemoveAt(0);
            string plStr = args.Parameters[0];
            args.Parameters.RemoveAt(0);
            if( args.Parameters.Count > 0 )
                int.TryParse(args.Parameters[args.Parameters.Count - 1], out itemAmount);
            

            if (items.Count == 0)
            {
                args.Player.SendMessage("Invalid item type!", Color.Red);
            }
            else if (items.Count > 1)
            {
                args.Player.SendMessage(string.Format("More than one ({0}) item matched!", items.Count), Color.Red);
            }
            else
            {
                var item = items[0];
                if (item.type >= 1 && item.type < Main.maxItemTypes)
                {
                    var players = Tools.FindPlayer(plStr);
                    if (players.Count == 0)
                    {
                        args.Player.SendMessage("Invalid player!", Color.Red);
                    }
                    else if (players.Count > 1)
                    {
                        args.Player.SendMessage("More than one player matched!", Color.Red);
                    }
                    else
                    {
                        var plr = players[0];
                        if (plr.InventorySlotAvailable || item.name.Contains("Coin"))
                        {
                            if (itemAmount == 0 || itemAmount > item.maxStack)
                                itemAmount = item.maxStack;
                            plr.GiveItem(item.type, item.name, item.width, item.height, itemAmount);
                            args.Player.SendMessage(string.Format("Gave {0} {1} {2}(s).", plr.Name, itemAmount.ToString(), item.name));
                            plr.SendMessage(string.Format("{0} gave you {1} {2}(s).", args.Player.Name, itemAmount.ToString(), item.name));
                        }
                        else
                        {
                            args.Player.SendMessage("Player does not have free slots!", Color.Red);
                        }
                    }
                }
                else
                {
                    args.Player.SendMessage("Invalid item type!", Color.Red);
                }
            }
        }

        private static void Heal(CommandArgs args)
        {
            TSPlayer playerToHeal;
            if (args.Parameters.Count > 0)
            {
                string plStr = String.Join(" ", args.Parameters);
                var players = Tools.FindPlayer(plStr);
                if (players.Count == 0)
                {
                    args.Player.SendMessage("Invalid player!", Color.Red);
                    return;
                }
                else if (players.Count > 1)
                {
                    args.Player.SendMessage("More than one player matched!", Color.Red);
                    return;
                }
                else
                {
                    playerToHeal = players[0];
                }
            }
            else if (!args.Player.RealPlayer)
            {
                args.Player.SendMessage("You cant heal yourself!");
                return;
            }
            else
            {
                playerToHeal = args.Player;
            }

            Item heart = Tools.GetItemById(58);
            Item star = Tools.GetItemById(184);
            for (int i = 0; i < 20; i++)
                playerToHeal.GiveItem(heart.type, heart.name, heart.width, heart.height, heart.maxStack);
            for (int i = 0; i < 10; i++)
                playerToHeal.GiveItem(star.type, star.name, star.width, star.height, star.maxStack);
            if (playerToHeal == args.Player)
            {
                args.Player.SendMessage("You just got healed!");
            }
            else
            {
                args.Player.SendMessage(string.Format("You just healed {0}", playerToHeal.Name));
                playerToHeal.SendMessage(string.Format("{0} just healed you!", args.Player.Name));
            }
        }

        #endregion Cheat Comamnds
    }
}<|MERGE_RESOLUTION|>--- conflicted
+++ resolved
@@ -1982,17 +1982,9 @@
                 args.Player.SendMessage("Missing item name/id", Color.Red);
                 return;
             }
-<<<<<<< HEAD
             int itemAmount = 0;
             int.TryParse(args.Parameters[args.Parameters.Count - 1], out itemAmount);
-=======
->>>>>>> 732121bd
             var items = Tools.GetItemByIdOrName(args.Parameters[0]);
-            args.Parameters.RemoveAt(0);
-            int itemAmount = 0;
-            if( args.Parameters.Count > 0 )
-                int.TryParse( args.Parameters[0], out itemAmount );
-            
             if (items.Count == 0)
             {
                 args.Player.SendMessage("Invalid item type!", Color.Red);
