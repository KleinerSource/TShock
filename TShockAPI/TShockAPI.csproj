--- conflicted
+++ resolved
@@ -84,15 +84,11 @@
     <Compile Include="Hooks\PlayerHooks.cs" />
     <Compile Include="Hooks\RegionHooks.cs" />
     <Compile Include="ILog.cs" />
-<<<<<<< HEAD
-    <Compile Include="Log.cs" />
     <Compile Include="PermissionSystem\IPermissionList.cs" />
     <Compile Include="PermissionSystem\IPermissionManager.cs" />
     <Compile Include="PermissionSystem\Permission.cs" />
     <Compile Include="PermissionSystem\PermissionList.cs" />
     <Compile Include="PermissionSystem\NegatedPermissionManager.cs" />
-=======
->>>>>>> f5bf9d55
     <Compile Include="SqlLog.cs" />
     <Compile Include="TextLog.cs" />
     <Compile Include="PaginationTools.cs" />
