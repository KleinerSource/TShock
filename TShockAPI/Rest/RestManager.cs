﻿/*
TShock, a server mod for Terraria
Copyright (C) 2011-2017 Nyx Studios (fka. The TShock Team)

This program is free software: you can redistribute it and/or modify
it under the terms of the GNU General Public License as published by
the Free Software Foundation, either version 3 of the License, or
(at your option) any later version.

This program is distributed in the hope that it will be useful,
but WITHOUT ANY WARRANTY; without even the implied warranty of
MERCHANTABILITY or FITNESS FOR A PARTICULAR PURPOSE.  See the
GNU General Public License for more details.

You should have received a copy of the GNU General Public License
along with this program.  If not, see <http://www.gnu.org/licenses/>.
*/

using System;
using System.Collections;
using System.Collections.Generic;
using System.ComponentModel;
using System.IO;
using System.Linq;
using System.Reflection;
using System.Text;
using HttpServer;
using Rests;
using Terraria;
using TShockAPI.DB;
using Newtonsoft.Json;

namespace TShockAPI
{
	/// <summary>
	/// Describes the permission required to use an API route
	/// </summary>
	[AttributeUsage(AttributeTargets.Method, AllowMultiple = true)]
	public class Permission : Attribute
	{
		/// <summary>
		/// Name of the permission
		/// </summary>
		public string Name { get; set; }

		/// <summary>
		/// Creates a new instance of <see cref="Permission"/> with the given name
		/// </summary>
		/// <param name="name">Permission required</param>
		public Permission(string name)
		{
			Name = name;
		}
	}

	/// <summary>
	/// Describes the route of a REST API call
	/// </summary>
	[AttributeUsage(AttributeTargets.Method)]
	public class RouteAttribute : Attribute
	{
		/// <summary>
		/// The route used to call the API
		/// </summary>
		public string Route { get; set; }

		/// <summary>
		/// Creates a new instance of <see cref="RouteAttribute"/> with the given route
		/// </summary>
		/// <param name="route">Route used to call the API</param>
		public RouteAttribute(string route)
		{
			Route = route;
		}
	}

	/// <summary>
	/// Describes a parameter in a REST route
	/// </summary>
	public class ParameterAttribute : Attribute
	{
		/// <summary>
		/// The parameter's name
		/// </summary>
		public string Name { get; set; }
		/// <summary>
		/// Whether the parameter is required or not
		/// </summary>
		public bool Required { get; set; }
		/// <summary>
		/// The parameter's description
		/// </summary>
		public string Description { get; set; }
		/// <summary>
		/// The parameter's System Type
		/// </summary>
		public Type ArgumentType { get; set; }

		/// <summary>
		/// Creates a new instance of <see cref="ParameterAttribute"/> with the given name, description, and type.
		/// A ParameterAttribute may be optional or required.
		/// </summary>
		/// <param name="name"></param>
		/// <param name="req"></param>
		/// <param name="desc"></param>
		/// <param name="type"></param>
		public ParameterAttribute(string name, bool req, string desc, Type type)
		{
			Name = name;
			Required = req;
			Description = desc;
			ArgumentType = type;
		}
	}

	/// <summary>
	/// Describes a parameter in a REST route
	/// </summary>
	[AttributeUsage(AttributeTargets.Method, AllowMultiple = true)]
	public class Noun : ParameterAttribute
	{
		/// <summary>
		/// Creates a new instance of <see cref="Noun"/> with the given name, description, and type.
		/// Nouns may be optional or required. A required Noun is akin to a <see cref="Verb"/>
		/// </summary>
		/// <param name="name">Name of the noun</param>
		/// <param name="req">Whether the noun is required or not</param>
		/// <param name="desc">Decription of the noun</param>
		/// <param name="type">System Type of the noun</param>
		public Noun(string name, bool req, string desc, Type type) : base(name, req, desc, type) { }
	}

	/// <summary>
	/// Describes a parameter in a REST route
	/// </summary>
	[AttributeUsage(AttributeTargets.Method, AllowMultiple = true)]
	public class Verb : ParameterAttribute
	{
		/// <summary>
		/// Creates a new instance of <see cref="Verb"/> with the given name, description, and type.
		/// Verbs are required arguments.
		/// </summary>
		/// <param name="name">Name of the verb</param>
		/// <param name="desc">Description of the verb</param>
		/// <param name="type">System Type of the verb</param>
		public Verb(string name, string desc, Type type) : base(name, true, desc, type) { }
	}

	/// <summary>
	/// Describes a REST authentication token
	/// </summary>
	[AttributeUsage(AttributeTargets.Method)]
	public class Token : Noun
	{
		/// <summary>
		/// Creates a new instance of <see cref="Token"/>
		/// </summary>
		public Token() : base("token", true, "The REST authentication token.", typeof(String)){}
	}

	/// <summary>
	/// Manages a <see cref="Rests.Rest"/> instance
	/// </summary>
	public class RestManager
	{
		/// <summary>
		/// The RESTful API service that handles API requests
		/// </summary>
		private Rest Rest;

		/// <summary>
		/// Creates a new instance of <see cref="RestManager"/> using the provided <see cref="Rest"/> object
		/// </summary>
		/// <param name="rest"></param>
		public RestManager(Rest rest)
		{
			Rest = rest;
		}

		/// <summary>
		/// Registers default TShock REST commands
		/// </summary>
		public void RegisterRestfulCommands()
		{
			// Server Commands
			if (TShock.Config.EnableTokenEndpointAuthentication)
			{
				Rest.Register(new SecureRestCommand("/v2/server/status", ServerStatusV2));
				Rest.Register(new SecureRestCommand("/v3/server/motd", ServerMotd));
				Rest.Register(new SecureRestCommand("/v3/server/rules", ServerRules));
			}
			else
			{
				Rest.Register(new RestCommand("/v2/server/status", (a) => ServerStatusV2(new RestRequestArgs(a.Verbs, a.Parameters, a.Request, SecureRest.TokenData.None, a.Context))));
				Rest.Register(new RestCommand("/v3/server/motd", (a) => ServerMotd(new RestRequestArgs(a.Verbs, a.Parameters, a.Request, SecureRest.TokenData.None, a.Context))));
				Rest.Register(new RestCommand("/v3/server/rules", (a) => ServerRules(new RestRequestArgs(a.Verbs, a.Parameters, a.Request, SecureRest.TokenData.None, a.Context))));
			}

			Rest.RegisterRedirect("/status", "/v2/server/status");
			Rest.RegisterRedirect("/token/create", "/v2/token/create");

			//server commands
			Rest.RegisterRedirect("/server/motd", "/v3/server/motd");
			Rest.RegisterRedirect("/server/rules", "/v3/server/rules");
			Rest.RegisterRedirect("/server/broadcast", "/v2/server/broadcast");
			Rest.RegisterRedirect("/server/reload", "/v2/server/reload");
			Rest.RegisterRedirect("/server/off", "/v2/server/off");
			Rest.RegisterRedirect("/server/rawcmd", "/v3/server/rawcmd");

			//user commands
			Rest.RegisterRedirect("/users/activelist", "/v2/users/activelist");
			Rest.RegisterRedirect("/users/create", "/v2/users/create");
			Rest.RegisterRedirect("/users/list", "/v2/users/list");
			Rest.RegisterRedirect("/users/read", "/v2/users/read");
			Rest.RegisterRedirect("/users/destroy", "/v2/users/destroy");
			Rest.RegisterRedirect("/users/update", "/v2/users/update");

			//ban commands
			Rest.RegisterRedirect("/bans/list", "/v2/bans/list");
			Rest.RegisterRedirect("/bans/read", "/v2/bans/read");
			Rest.RegisterRedirect("/bans/destroy", "/v2/bans/destroy");

			//world commands
			Rest.RegisterRedirect("/world/bloodmoon", "v3/world/bloodmoon");
			Rest.RegisterRedirect("/world/save", "/v2/world/save");
			Rest.RegisterRedirect("/world/autosave", "/v3/world/autosave");

			//player commands
			Rest.RegisterRedirect("/lists/players", "/lists/players", "/v2/players/list");
			Rest.RegisterRedirect("/players/list", "/v2/players/list");
			Rest.RegisterRedirect("/players/read", "/v3/players/read", "v4/players/read");
			Rest.RegisterRedirect("/players/kick", "/v2/players/kick");
			Rest.RegisterRedirect("/players/ban", "/v2/players/ban");
			Rest.RegisterRedirect("/players/kill", "/v2/players/kill");
			Rest.RegisterRedirect("/players/mute", "/v2/players/mute");
			Rest.RegisterRedirect("/players/unmute", "/v2/players/unmute");

			//group commands
			Rest.RegisterRedirect("/groups/list", "/v2/groups/list");
			Rest.RegisterRedirect("/groups/read", "/v2/groups/read");
			Rest.RegisterRedirect("/groups/destroy", "/v2/groups/destroy");
			Rest.RegisterRedirect("/groups/create", "/v2/groups/create");
			Rest.RegisterRedirect("/groups/update", "/v2/groups/update");


			Rest.Register(new SecureRestCommand("/v2/server/broadcast", ServerBroadcast));
			Rest.Register(new SecureRestCommand("/v3/server/reload", ServerReload, RestPermissions.restcfg));
			Rest.Register(new SecureRestCommand("/v2/server/off", ServerOff, RestPermissions.restmaintenance));
			Rest.Register(new SecureRestCommand("/v3/server/rawcmd", ServerCommandV3, RestPermissions.restrawcommand));
			Rest.Register(new SecureRestCommand("/tokentest", ServerTokenTest));

			// User Commands
			Rest.Register(new SecureRestCommand("/v2/users/activelist", UserActiveListV2, RestPermissions.restviewusers));
			Rest.Register(new SecureRestCommand("/v2/users/create", UserCreateV2, RestPermissions.restmanageusers) { DoLog = false });
			Rest.Register(new SecureRestCommand("/v2/users/list", UserListV2, RestPermissions.restviewusers));
			Rest.Register(new SecureRestCommand("/v2/users/read", UserInfoV2, RestPermissions.restviewusers));
			Rest.Register(new SecureRestCommand("/v2/users/destroy", UserDestroyV2, RestPermissions.restmanageusers));
			Rest.Register(new SecureRestCommand("/v2/users/update", UserUpdateV2, RestPermissions.restmanageusers) { DoLog = false });

			// Ban Commands
			Rest.Register(new SecureRestCommand("/bans/create", BanCreate, RestPermissions.restmanagebans));
			Rest.Register(new SecureRestCommand("/v2/bans/list", BanListV2, RestPermissions.restviewbans));
			Rest.Register(new SecureRestCommand("/v2/bans/read", BanInfoV2, RestPermissions.restviewbans));
			Rest.Register(new SecureRestCommand("/v2/bans/destroy", BanDestroyV2, RestPermissions.restmanagebans));

			// World Commands
			Rest.Register(new SecureRestCommand("/world/read", WorldRead));
			Rest.Register(new SecureRestCommand("/world/meteor", WorldMeteor, RestPermissions.restcauseevents));
			Rest.Register(new SecureRestCommand("/world/bloodmoon/{bloodmoon}", WorldBloodmoon, RestPermissions.restcauseevents));
			Rest.Register(new SecureRestCommand("/v3/world/bloodmoon", WorldBloodmoonV3, RestPermissions.restcauseevents));
			Rest.Register(new SecureRestCommand("/v2/world/save", WorldSave, RestPermissions.restcfg));
			Rest.Register(new SecureRestCommand("/v2/world/autosave/state/{state}", WorldChangeSaveSettings, RestPermissions.restcfg));
			Rest.Register(new SecureRestCommand("/v3/world/autosave", WorldChangeSaveSettingsV3, RestPermissions.restcfg));
			Rest.Register(new SecureRestCommand("/v2/world/butcher", WorldButcher, RestPermissions.restbutcher));

			// Player Commands
			Rest.Register(new SecureRestCommand("/lists/players", PlayerList));
			Rest.Register(new SecureRestCommand("/v2/players/list", PlayerListV2));
			Rest.Register(new SecureRestCommand("/v3/players/read", PlayerReadV3, RestPermissions.restuserinfo));
			Rest.Register(new SecureRestCommand("/v4/players/read", PlayerReadV4, RestPermissions.restuserinfo));
			Rest.Register(new SecureRestCommand("/v2/players/kick", PlayerKickV2, RestPermissions.restkick));
			Rest.Register(new SecureRestCommand("/v2/players/ban", PlayerBanV2, RestPermissions.restban, RestPermissions.restmanagebans));
			Rest.Register(new SecureRestCommand("/v2/players/kill", PlayerKill, RestPermissions.restkill));
			Rest.Register(new SecureRestCommand("/v2/players/mute", PlayerMute, RestPermissions.restmute));
			Rest.Register(new SecureRestCommand("/v2/players/unmute", PlayerUnMute, RestPermissions.restmute));

			// Group Commands
			Rest.Register(new SecureRestCommand("/v2/groups/list", GroupList, RestPermissions.restviewgroups));
			Rest.Register(new SecureRestCommand("/v2/groups/read", GroupInfo, RestPermissions.restviewgroups));
			Rest.Register(new SecureRestCommand("/v2/groups/destroy", GroupDestroy, RestPermissions.restmanagegroups));
			Rest.Register(new SecureRestCommand("/v2/groups/create", GroupCreate, RestPermissions.restmanagegroups));
			Rest.Register(new SecureRestCommand("/v2/groups/update", GroupUpdate, RestPermissions.restmanagegroups));
		}

		#region Rest Server Methods

		[Description("Executes a remote command on the server, and returns the output of the command.")]
		[RouteAttribute("/v3/server/rawcmd")]
		[Permission(RestPermissions.restrawcommand)]
		[Noun("cmd", true, "The command and arguments to execute.", typeof(String))]
		[Token]
		private object ServerCommandV3(RestRequestArgs args)
		{
			if (string.IsNullOrWhiteSpace(args.Parameters["cmd"]))
				return RestMissingParam("cmd");

			Group restPlayerGroup = TShock.Groups.GetGroupByName(args.TokenData.UserGroupName);

			TSRestPlayer tr = new TSRestPlayer(args.TokenData.Username, restPlayerGroup);
			Commands.HandleCommand(tr, args.Parameters["cmd"]);
			return new RestObject()
			{
				{"response", tr.GetCommandOutput()}
			};
		}

		[Description("Turn the server off.")]
		[Route("/v2/server/off")]
		[Permission(RestPermissions.restmaintenance)]
		[Noun("confirm", true, "Required to confirm that actually want to turn the server off.", typeof(bool))]
		[Noun("message", false, "The shutdown message.", typeof(String))]
		[Noun("nosave", false, "Shutdown without saving.", typeof(bool))]
		[Token]
		private object ServerOff(RestRequestArgs args)
		{
			if (!GetBool(args.Parameters["confirm"], false))
				return RestInvalidParam("confirm");

			// Inform players the server is shutting down
			var reason = string.IsNullOrWhiteSpace(args.Parameters["message"]) ? "Server is shutting down" : args.Parameters["message"];
			TShock.Utils.StopServer(!GetBool(args.Parameters["nosave"], false), reason);

			return RestResponse("The server is shutting down");
		}

		[Description("Reload config files for the server.")]
		[Route("/v3/server/reload")]
		[Permission(RestPermissions.restcfg)]
		[Token]
		private object ServerReload(RestRequestArgs args)
		{
			TShock.Utils.Reload(new TSRestPlayer(args.TokenData.Username, TShock.Groups.GetGroupByName(args.TokenData.UserGroupName)));

			return RestResponse("Configuration, permissions, and regions reload complete. Some changes may require a server restart.");
		}

		[Description("Broadcast a server wide message.")]
		[Route("/v2/server/broadcast")]
		[Noun("msg", true, "The message to broadcast.", typeof(String))]
		[Token]
		private object ServerBroadcast(RestRequestArgs args)
		{
			var msg = args.Parameters["msg"];
			if (string.IsNullOrWhiteSpace(msg))
				return RestMissingParam("msg");
			TSPlayer.All.SendInfoMessage(msg);
			return RestResponse("The message was broadcasted successfully");
		}

		[Description("Returns the motd, if it exists.")]
		[Route("/v3/server/motd")]
		[Token]
		private object ServerMotd(RestRequestArgs args)
		{
			string motdFilePath = FileTools.MotdPath;
			if (!File.Exists(motdFilePath))
				return this.RestError("The motd.txt was not found.", "500");

			return new RestObject()
			{
				{"motd", File.ReadAllLines(motdFilePath)}
			};
		}

		[Description("Returns the rules, if they exist.")]
		[Route("/v3/server/rules")]
		[Token]
		private object ServerRules(RestRequestArgs args)
		{
			string rulesFilePath = Path.Combine(TShock.SavePath, "rules.txt");
			if (!File.Exists(rulesFilePath))
				return this.RestError("The rules.txt was not found.", "500");

			return new RestObject()
			{
				{"rules", File.ReadAllLines(rulesFilePath)}
			};
		}

		[Description("Get a list of information about the current TShock server.")]
		[Route("/v2/server/status")]
		[Token]
		private object ServerStatusV2(RestRequestArgs args)
		{
			var ret = new RestObject()
			{
				{"name", TShock.Config.ServerName},
				{"serverversion", Main.versionNumber},
				{"tshockversion", TShock.VersionNum},
				{"port", TShock.Config.ServerPort},
				{"playercount", Main.player.Where(p => null != p && p.active).Count()},
				{"maxplayers", TShock.Config.MaxSlots},
				{"world", (TShock.Config.UseServerName ? TShock.Config.ServerName : Main.worldName)},
				{"uptime", (DateTime.Now - System.Diagnostics.Process.GetCurrentProcess().StartTime).ToString(@"d'.'hh':'mm':'ss")},
				{"serverpassword", !string.IsNullOrEmpty(TShock.Config.ServerPassword)}
			};

			if (GetBool(args.Parameters["players"], false))
			{
				var players = new ArrayList();
				foreach (TSPlayer tsPlayer in TShock.Players.Where(p => null != p))
				{
					var p = PlayerFilter(tsPlayer, args.Parameters, ((args.TokenData.UserGroupName) != "" && TShock.Utils.GetGroup(args.TokenData.UserGroupName).HasPermission(RestPermissions.viewips)));
					if (null != p)
						players.Add(p);
				}
				ret.Add("players", players);
			}

			if (GetBool(args.Parameters["rules"], false))
			{
				var rules = new Dictionary<string,object>();
				rules.Add("AutoSave", TShock.Config.AutoSave);
				rules.Add("DisableBuild", TShock.Config.DisableBuild);
				rules.Add("DisableClownBombs", TShock.Config.DisableClownBombs);
				rules.Add("DisableDungeonGuardian", TShock.Config.DisableDungeonGuardian);
				rules.Add("DisableInvisPvP", TShock.Config.DisableInvisPvP);
				rules.Add("DisableSnowBalls", TShock.Config.DisableSnowBalls);
				rules.Add("DisableTombstones", TShock.Config.DisableTombstones);
				rules.Add("EnableWhitelist", TShock.Config.EnableWhitelist);
				rules.Add("HardcoreOnly", TShock.Config.HardcoreOnly);
				rules.Add("PvPMode", TShock.Config.PvPMode);
				rules.Add("SpawnProtection", TShock.Config.SpawnProtection);
				rules.Add("SpawnProtectionRadius", TShock.Config.SpawnProtectionRadius);
				rules.Add("ServerSideInventory", Main.ServerSideCharacter);

				ret.Add("rules", rules);
			}
			return ret;
		}

		[Description("Test if a token is still valid.")]
		[Route("/tokentest")]
		[Token]
		private object ServerTokenTest(RestRequestArgs args)
		{
			return new RestObject()
			{
				{"response", "Token is valid and was passed through correctly."},
				{"associateduser", args.TokenData.Username}
			};
		}

		#endregion

		#region Rest User Methods

		[Description("Returns the list of user accounts that are currently in use on the server.")]
		[Route("/v2/users/activelist")]
		[Permission(RestPermissions.restviewusers)]
		[Token]
		private object UserActiveListV2(RestRequestArgs args)
		{
			return new RestObject() { { "activeusers", string.Join("\t", TShock.Players.Where(p => null != p && null != p.Account && p.Active).Select(p => p.Account.Name)) } };
		}

		[Description("Lists all user accounts in the TShock database.")]
		[Route("/v2/users/list")]
		[Permission(RestPermissions.restviewusers)]
		[Token]
		private object UserListV2(RestRequestArgs args)
		{
			return new RestObject() { { "users", TShock.UserAccounts.GetUserAccounts().Select(p => new Dictionary<string,object>(){
				{"name", p.Name},
				{"id", p.ID},
				{"group", p.Group},
			}) } };
		}

		[Description("Create a new TShock user account.")]
		[Route("/v2/users/create")]
		[Permission(RestPermissions.restmanageusers)]
		[Noun("user", true, "The user account name for the new account.", typeof(String))]
		[Noun("group", false, "The group the new account should be assigned.", typeof(String))]
		[Noun("password", true, "The password for the new account.", typeof(String))]
		[Token]
		private object UserCreateV2(RestRequestArgs args)
		{
			var username = args.Parameters["user"];
			if (string.IsNullOrWhiteSpace(username))
				return RestMissingParam("user");

			var group = args.Parameters["group"];
		    if (string.IsNullOrWhiteSpace(group))
		        group = TShock.Config.DefaultRegistrationGroupName;

			var password = args.Parameters["password"];
			if (string.IsNullOrWhiteSpace(password))
				return RestMissingParam("password");

			// NOTE: ip can be blank
			UserAccount account = new UserAccount(username, "", "", group, "", "", "");
			try
			{
				account.CreateBCryptHash(password);
				TShock.UserAccounts.AddUserAccount(account);
			}
			catch (Exception e)
			{
				return RestError(e.Message);
			}

			return RestResponse("User was successfully created");
		}

		[Description("Update a users information.")]
		[Route("/v2/users/update")]
		[Permission(RestPermissions.restmanageusers)]
		[Noun("user", true, "The search criteria (name or id of account to lookup).", typeof(String))]
		[Noun("type", true, "The search criteria type (name for name lookup, id for id lookup).", typeof(String))]
		[Noun("password", false, "The users new password, and at least this or group must be defined.", typeof(String))]
		[Noun("group", false, "The new group for the user, at least this or password must be defined.", typeof(String))]
		[Token]
		private object UserUpdateV2(RestRequestArgs args)
		{
			var ret = UserFind(args.Parameters);
			if (ret is RestObject)
				return ret;

			var password = args.Parameters["password"];
			var group = args.Parameters["group"];
			if (string.IsNullOrWhiteSpace(group) && string.IsNullOrWhiteSpace(password))
				return RestMissingParam("group", "password");

			UserAccount account = (UserAccount)ret;
			var response = new RestObject();
			if (!string.IsNullOrWhiteSpace(password))
			{
				try
				{
					TShock.UserAccounts.SetUserAccountPassword(account, password);
					response.Add("password-response", "Password updated successfully");
				}
				catch (Exception e)
				{
					return RestError("Failed to update user password (" + e.Message + ")");
				}
			}

			if (!string.IsNullOrWhiteSpace(group))
			{
				try
				{
					TShock.UserAccounts.SetUserGroup(account, group);
					response.Add("group-response", "Group updated successfully");
				}
				catch (Exception e)
				{
					return RestError("Failed to update user group (" + e.Message + ")");
				}
			}

			return response;
		}

		[Description("Destroy a TShock user account.")]
		[Route("/v2/users/destroy")]
		[Permission(RestPermissions.restmanageusers)]
		[Noun("user", true, "The search criteria (name or id of account to lookup).", typeof(String))]
		[Noun("type", true, "The search criteria type (name for name lookup, id for id lookup).", typeof(String))]
		[Token]
		private object UserDestroyV2(RestRequestArgs args)
		{
			var ret = UserFind(args.Parameters);
			if (ret is RestObject)
				return ret;

			try
			{
				TShock.UserAccounts.RemoveUserAccount((UserAccount)ret);
			}
			catch (Exception e)
			{
				return RestError(e.Message);
			}

			return RestResponse("User deleted successfully");
		}

		[Description("List detailed information for a user account.")]
		[Route("/v2/users/read")]
		[Permission(RestPermissions.restviewusers)]
		[Noun("user", true, "The search criteria (name or id of account to lookup).", typeof(String))]
		[Noun("type", true, "The search criteria type (name for name lookup, id for id lookup).", typeof(String))]
		[Token]
		private object UserInfoV2(RestRequestArgs args)
		{
			var ret = UserFind(args.Parameters);
			if (ret is RestObject)
				return ret;

			UserAccount account = (UserAccount)ret;
			return new RestObject() { { "group", account.Group }, { "id", account.ID.ToString() }, { "name", account.Name } };
		}

		#endregion

		#region Rest Ban Methods

		[Description("Create a new ban entry.")]
		[Route("/bans/create")]
		[Permission(RestPermissions.restmanagebans)]
		[Noun("ip", false, "The IP to ban, at least this or name must be specified.", typeof(String))]
		[Noun("name", false, "The name to ban, at least this or ip must be specified.", typeof(String))]
		[Noun("reason", false, "The reason to assign to the ban.", typeof(String))]
		[Token]
		private object BanCreate(RestRequestArgs args)
		{
			var ip = args.Parameters["ip"];
			var name = args.Parameters["name"];

			if (string.IsNullOrWhiteSpace(ip) && string.IsNullOrWhiteSpace(name))
				return RestMissingParam("ip", "name");

			try
			{
				TShock.Bans.AddBan(ip, name, "", "", args.Parameters["reason"], true, args.TokenData.Username);
			}
			catch (Exception e)
			{
				return RestError(e.Message);
			}
			return RestResponse("Ban created successfully");
		}

		[Description("Delete an existing ban entry.")]
		[Route("/v2/bans/destroy")]
		[Permission(RestPermissions.restmanagebans)]
		[Noun("ban", true, "The search criteria, either an IP address or a name.", typeof(String))]
		[Noun("type", true, "The type of search criteria, 'ip' or 'name'.  Also used as the method of removing from the database.", typeof(String))]
		[Noun("caseinsensitive", false, "Name lookups should be case insensitive.", typeof(bool))]
		[Token]
		private object BanDestroyV2(RestRequestArgs args)
		{
			var ret = BanFind(args.Parameters);
			if (ret is RestObject)
				return ret;

			try
			{
				Ban ban = (Ban)ret;
				switch (args.Parameters["type"])
				{
					case "ip":
						if (!TShock.Bans.RemoveBan(ban.IP, false, false, true))
							return RestResponse("Failed to delete ban (already deleted?)");
						break;
					case "name":
						if (!TShock.Bans.RemoveBan(ban.Name, true, GetBool(args.Parameters["caseinsensitive"], true)))
							return RestResponse("Failed to delete ban (already deleted?)");
						break;
					default:
						return RestError("Invalid Type: '" + args.Parameters["type"] + "'");
				}

			}
			catch (Exception e)
			{
				return RestError(e.Message);
			}

			return RestResponse("Ban deleted successfully");
		}

		[Description("View the details of a specific ban.")]
		[Route("/v2/bans/read")]
		[Permission(RestPermissions.restviewbans)]
		[Noun("ban", true, "The search criteria, either an IP address or a name.", typeof(String))]
		[Noun("type", true, "The type of search criteria, 'ip' or 'name'.", typeof(String))]
		[Noun("caseinsensitive", false, "Name lookups should be case insensitive.", typeof(bool))]
		[Token]
		private object BanInfoV2(RestRequestArgs args)
		{
			var ret = BanFind(args.Parameters);
			if (ret is RestObject)
				return ret;

			Ban ban = (Ban)ret;
			return new RestObject() {
				{"name", null == ban.Name ? "" : ban.Name},
				{"ip", null == ban.IP ? "" : ban.IP},
				{"banning_user", null == ban.BanningUser ? "" : ban.BanningUser},
				{"date", null == ban.BanDateTime ? "" : ban.BanDateTime.Value.ToString()},
				{"reason", null == ban.Reason ? "" : ban.Reason},
			};
		}

		[Description("View all bans in the TShock database.")]
		[Route("/v2/bans/list")]
		[Permission(RestPermissions.restviewbans)]
		[Token]
		private object BanListV2(RestRequestArgs args)
		{
			var banList = new ArrayList();
			foreach (var ban in TShock.Bans.GetBans())
			{
				banList.Add(
					new Dictionary<string, string>
					{
						{"name", null == ban.Name ? "" : ban.Name},
						{"ip", null == ban.IP ? "" : ban.IP},
            					{"banning_user", null == ban.BanningUser ? "" : ban.BanningUser},
						{"date", null == ban.BanDateTime ? "" : ban.BanDateTime.Value.ToString()},
						{"reason", null == ban.Reason ? "" : ban.Reason},
					}
				);
			}

			return new RestObject() { { "bans", banList } };
		}

		#endregion

		#region Rest World Methods

		[Route("/v2/world/autosave/state/{state}")]
		[Permission(RestPermissions.restcfg)]
		[Verb("state", "The status for autosave.", typeof(bool))]
		[Token]
		private object WorldChangeSaveSettings(RestRequestArgs args)
		{
			bool autoSave;
			if (!bool.TryParse(args.Verbs["state"], out autoSave))
				return RestInvalidParam("state");
			TShock.Config.AutoSave = autoSave;

			var resp = RestResponse("AutoSave has been set to " + autoSave);
			resp.Add("upgrade", "/v3/world/autosave");
			return resp;
		}

		[Route("/v3/world/autosave")]
		[Permission(RestPermissions.restcfg)]
		[Parameter("state", false, "The status for autosave.", typeof(bool))]
		[Token]
		private object WorldChangeSaveSettingsV3(RestRequestArgs args)
		{
			bool autoSave;
			if (!bool.TryParse(args.Parameters["state"], out autoSave))
			{
				return RestResponse($"Autosave is currently {(TShock.Config.AutoSave ? "enabled" : "disabled")}");
			}
			TShock.Config.AutoSave = autoSave;

			return RestResponse($"AutoSave has been {(TShock.Config.AutoSave ? "enabled" : "disabled")}");
		}

		[Description("Save the world.")]
		[Route("/v2/world/save")]
		[Permission(RestPermissions.restcfg)]
		[Token]
		private object WorldSave(RestRequestArgs args)
		{
			SaveManager.Instance.SaveWorld();

			return RestResponse("World saved");
		}

		[Description("Butcher npcs.")]
		[Route("/v2/world/butcher")]
		[Permission(RestPermissions.restbutcher)]
		[Noun("killfriendly", false, "Should friendly npcs be butchered.", typeof(bool))]
		[Token]
		private object WorldButcher(RestRequestArgs args)
		{
			bool killFriendly;
			if (!bool.TryParse(args.Parameters["killfriendly"], out killFriendly))
				return RestInvalidParam("killfriendly");

			int killcount = 0;
			for (int i = 0; i < Main.npc.Length; i++)
			{
				if (Main.npc[i].active && Main.npc[i].type != 0 && !Main.npc[i].townNPC && (!Main.npc[i].friendly || killFriendly))
				{
					TSPlayer.Server.StrikeNPC(i, 99999, 90f, 1);
					killcount++;
				}
			}

			return RestResponse(killcount + " NPCs have been killed");
		}

		[Description("Get information regarding the world.")]
		[Route("/world/read")]
		[Token]
		private object WorldRead(RestRequestArgs args)
		{
			return new RestObject()
			{
				{"name", (TShock.Config.UseServerName ? TShock.Config.ServerName : Main.worldName)},
				{"size", Main.maxTilesX + "*" + Main.maxTilesY},
				{"time", Main.time},
				{"daytime", Main.dayTime},
				{"bloodmoon", Main.bloodMoon},
				{"invasionsize", Main.invasionSize}
			};
		}

		[Description("Drops a meteor on the world.")]
		[Route("/world/meteor")]
		[Permission(RestPermissions.restcauseevents)]
		[Token]
		private object WorldMeteor(RestRequestArgs args)
		{
			WorldGen.spawnMeteor = false;
			WorldGen.dropMeteor();
			return RestResponse("Meteor has been spawned");
		}

		[Description("Toggle the status of blood moon.")]
		[Route("/world/bloodmoon/{bloodmoon}")]
		[Permission(RestPermissions.restcauseevents)]
		[Verb("bloodmoon", "State of bloodmoon.", typeof(bool))]
		[Token]
		private object WorldBloodmoon(RestRequestArgs args)
		{
			bool bloodmoon;
			if (!bool.TryParse(args.Verbs["bloodmoon"], out bloodmoon))
				return RestInvalidParam("bloodmoon");
			Main.bloodMoon = bloodmoon;

			var resp = RestResponse("Blood Moon has been set to " + bloodmoon);
			resp.Add("upgrade", "/v3/world/bloodmoon");
			return resp;
		}

		[Description("Toggle the status of blood moon.")]
		[Route("/v3/world/bloodmoon")]
		[Permission(RestPermissions.restcauseevents)]
		[Parameter("state", false, "Sets the state of the bloodmoon.", typeof(bool))]
		[Token]
		private object WorldBloodmoonV3(RestRequestArgs args)
		{
			bool bloodmoon;
			if (!bool.TryParse(args.Verbs["state"], out bloodmoon))
			{
				return RestResponse($"Bloodmoon state: {(Main.bloodMoon ? "Enabled" : "Disabled")}");
			}
			Main.bloodMoon = bloodmoon;

			return RestResponse($"Blood Moon has been {(Main.bloodMoon ? "enabled" : "disabled")}");
		}

		#endregion

		#region Rest Player Methods

		[Description("Unmute a player.")]
		[Route("/v2/players/unmute")]
		[Permission(RestPermissions.restmute)]
		[Noun("player", true, "The player to mute.", typeof(String))]
		[Token]
		private object PlayerUnMute(RestRequestArgs args)
		{
			return PlayerSetMute(args.Parameters, false);
		}

		[Description("Mute a player.")]
		[Route("/v2/players/mute")]
		[Permission(RestPermissions.restmute)]
		[Noun("player", true, "The player to mute.", typeof(String))]
		[Token]
		private object PlayerMute(RestRequestArgs args)
		{
			return PlayerSetMute(args.Parameters, true);
		}

		[Description("List all player names that are currently on the server.")]
		[Route("/lists/players")]
		[Token]
		private object PlayerList(RestRequestArgs args)
		{
			var activeplayers = Main.player.Where(p => null != p && p.active).ToList();
			return new RestObject() { { "players", string.Join(", ", activeplayers.Select(p => p.name)) } };
		}

		[Description("Fetches detailed user information on all connected users, and can be filtered by specifying a key value pair filter users where the key is a field and the value is a users field value.")]
		[Route("/v2/players/list")]
		[Token]
		private object PlayerListV2(RestRequestArgs args)
		{
			var playerList = new ArrayList();
			foreach (TSPlayer tsPlayer in TShock.Players.Where(p => null != p))
			{
				var p = PlayerFilter(tsPlayer, args.Parameters);
				if (null != p)
					playerList.Add(p);
			}
			return new RestObject() { { "players", playerList } };
		}

		[Description("Get information for a user.")]
		[Route("/v3/players/read")]
		[Permission(RestPermissions.restuserinfo)]
		[Noun("player", true, "The player to lookup", typeof(String))]
		[Token]
		private object PlayerReadV3(RestRequestArgs args)
		{
			var ret = PlayerFind(args.Parameters);
			if (ret is RestObject)
				return ret;

			TSPlayer player = (TSPlayer)ret;
			var inventory = player.TPlayer.inventory.Where(p => p.active).ToList();
			var equipment = player.TPlayer.armor.Where(p => p.active).ToList();
			var dyes = player.TPlayer.dye.Where(p => p.active).ToList();
			return new RestObject()
			{
				{"nickname", player.Name},
				{"username", player.Account?.Name},
				{"ip", player.IP},
				{"group", player.Group.Name},
				{"registered", player.Account?.Registered},
				{"muted", player.mute },
				{"position", player.TileX + "," + player.TileY},
				{"inventory", string.Join(", ", inventory.Select(p => (p.Name + ":" + p.stack)))},
				{"armor", string.Join(", ", equipment.Select(p => (p.netID + ":" + p.prefix)))},
				{"dyes", string.Join(", ", dyes.Select(p => (p.Name)))},
				{"buffs", string.Join(", ", player.TPlayer.buffType)}
			};
		}

		[Description("Get information for a user.")]
		[Route("/v4/players/read")]
		[Permission(RestPermissions.restuserinfo)]
		[Noun("player", true, "The player to lookup", typeof(String))]
		[Token]
		private object PlayerReadV4(RestRequestArgs args)
		{
			var ret = PlayerFind(args.Parameters);
			if (ret is RestObject)
			{
				return ret;
			}

			TSPlayer player = (TSPlayer)ret;

			object items = new
			{
				inventory = player.TPlayer.inventory.Where(i => i.active).Select(item => (NetItem)item),
				equipment = player.TPlayer.armor.Where(i => i.active).Select(item => (NetItem)item),
				dyes = player.TPlayer.dye.Where(i => i.active).Select(item => (NetItem)item),
				piggy = player.TPlayer.bank.item.Where(i => i.active).Select(item => (NetItem)item),
				safe = player.TPlayer.bank2.item.Where(i => i.active).Select(item => (NetItem)item),
				forge = player.TPlayer.bank3.item.Where(i => i.active).Select(item => (NetItem)item)
			};

			return new RestObject
			{
				{"nickname", player.Name},
				{"username", player.Account?.Name},
				{"ip", player.IP},
				{"group", player.Group.Name},
				{"registered", player.Account?.Registered},
				{"muted", player.mute },
				{"position", player.TileX + "," + player.TileY},
				{"items", items},
				{"buffs", string.Join(", ", player.TPlayer.buffType)}
			};
		}

		[Description("Kick a player off the server.")]
		[Route("/v2/players/kick")]
		[Permission(RestPermissions.restkick)]
		[Noun("player", true, "The player to kick.", typeof(String))]
		[Noun("reason", false, "The reason the player was kicked.", typeof(String))]
		[Token]
		private object PlayerKickV2(RestRequestArgs args)
		{
			var ret = PlayerFind(args.Parameters);
			if (ret is RestObject)
				return ret;

			TSPlayer player = (TSPlayer)ret;
			player.Kick(null == args.Parameters["reason"] ? "Kicked via web" : args.Parameters["reason"], false, true, null, true);
			return RestResponse("Player " + player.Name + " was kicked");
		}

		[Description("Add a ban to the database.")]
		[Route("/v2/players/ban")]
		[Permission(RestPermissions.restban)]
		[Permission(RestPermissions.restmanagebans)]
		[Noun("player", true, "The player to kick.", typeof(String))]
		[Noun("reason", false, "The reason the user was banned.", typeof(String))]
		[Token]
		private object PlayerBanV2(RestRequestArgs args)
		{
			var ret = PlayerFind(args.Parameters);
			if (ret is RestObject)
				return ret;

			TSPlayer player = (TSPlayer)ret;
			var reason = null == args.Parameters["reason"] ? "Banned via web" : args.Parameters["reason"];
<<<<<<< HEAD
			TShock.Bans.AddBan2(player.IP, player.Name, "", "", reason);
			player.Kick(reason, true, false, null, true);
=======
			TShock.Bans.AddBan(player.IP, player.Name, "", "", reason);
			TShock.Utils.ForceKick(player, reason, false, true);
>>>>>>> 934aa806
			return RestResponse("Player " + player.Name + " was banned");
		}

		[Description("Kill a player.")]
		[Route("/v2/players/kill")]
		[Permission(RestPermissions.restkill)]
		[Noun("player", true, "The player to kick.", typeof(String))]
		[Noun("from", false, "Who killed the player.", typeof(String))]
		[Token]
		private object PlayerKill(RestRequestArgs args)
		{
			var ret = PlayerFind(args.Parameters);
			if (ret is RestObject)
				return ret;

			TSPlayer player = (TSPlayer)ret;
			player.DamagePlayer(999999);
			var from = string.IsNullOrWhiteSpace(args.Parameters["from"]) ? "Server Admin" : args.Parameters["from"];
			player.SendInfoMessage(string.Format("{0} just killed you!", from));
			return RestResponse("Player " + player.Name + " was killed");
		}

		#endregion

		#region Rest Group Methods

		[Description("View all groups in the TShock database.")]
		[Route("/v2/groups/list")]
		[Permission(RestPermissions.restviewgroups)]
		[Token]
		private object GroupList(RestRequestArgs args)
		{
			var groups = new ArrayList();
			foreach (Group group in TShock.Groups)
			{
				groups.Add(new Dictionary<string, object> {{"name", group.Name}, {"parent", group.ParentName}, {"chatcolor", group.ChatColor}});
			}
			return new RestObject() { { "groups", groups } };
		}

		[Description("Display information of a group.")]
		[Route("/v2/groups/read")]
		[Permission(RestPermissions.restviewgroups)]
		[Noun("group", true, "The group name to get information on.", typeof(String))]
		[Token]
		private object GroupInfo(RestRequestArgs args)
		{
			var ret = GroupFind(args.Parameters);
			if (ret is RestObject)
				return ret;

			Group group = (Group)ret;
			return new RestObject() {
				{"name", group.Name},
				{"parent", group.ParentName},
				{"chatcolor", string.Format("{0},{1},{2}", group.R, group.G, group.B)},
				{"permissions", group.permissions},
				{"negatedpermissions", group.negatedpermissions},
				{"totalpermissions", group.TotalPermissions}
			};
		}

		[Description("Delete a group.")]
		[Route("/v2/groups/destroy")]
		[Permission(RestPermissions.restmanagegroups)]
		[Noun("group", true, "The group name to delete.", typeof(String))]
		[Token]
		private object GroupDestroy(RestRequestArgs args)
		{
			var ret = GroupFind(args.Parameters);
			if (ret is RestObject)
				return ret;

			Group group = (Group)ret;
			try
			{
				TShock.Groups.DeleteGroup(group.Name, true);
			}
			catch (Exception e)
			{
				return RestError(e.Message);
			}

			return RestResponse("Group '" + group.Name + "' deleted successfully");
		}

		[Description("Create a new group.")]
		[Route("/v2/groups/create")]
		[Permission(RestPermissions.restmanagegroups)]
		[Noun("group", true, "The name of the new group.", typeof(String))]
		[Noun("parent", false, "The name of the parent group.", typeof(String))]
		[Noun("permissions", false, "A comma seperated list of permissions for the new group.", typeof(String))]
		[Noun("chatcolor", false, "A r,g,b string representing the color for this groups chat.", typeof(String))]
		[Token]
		private object GroupCreate(RestRequestArgs args)
		{
			var name = args.Parameters["group"];
			if (string.IsNullOrWhiteSpace(name))
				return RestMissingParam("group");
			try
			{
				TShock.Groups.AddGroup(name, args.Parameters["parent"], args.Parameters["permissions"], args.Parameters["chatcolor"]);
			}
			catch (Exception e)
			{
				return RestError(e.Message);
			}

			return RestResponse("Group '" + name + "' created successfully");
		}

		[Route("/v2/groups/update")]
		[Permission(RestPermissions.restmanagegroups)]
		[Noun("group", true, "The name of the group to modify.", typeof(String))]
		[Noun("parent", false, "The name of the new parent for this group.", typeof(String))]
		[Noun("chatcolor", false, "The new chat color r,g,b.", typeof(String))]
		[Noun("permissions", false, "The new comma seperated list of permissions.", typeof(String))]
		[Token]
		private object GroupUpdate(RestRequestArgs args)
		{
			var ret = GroupFind(args.Parameters);
			if (ret is RestObject)
				return ret;

			Group group = (Group)ret;
			var parent = (null == args.Parameters["parent"]) ? group.ParentName : args.Parameters["parent"];
			var chatcolor = (null == args.Parameters["chatcolor"]) ? string.Format("{0}.{1}.{2}", group.R, group.G, group.B) : args.Parameters["chatcolor"];
			var permissions = (null == args.Parameters["permissions"]) ? group.Permissions : args.Parameters["permissions"];
			try
			{
				TShock.Groups.UpdateGroup(group.Name, parent, permissions, chatcolor, group.Suffix, group.Prefix);
			}
			catch (Exception e)
			{
				return RestError(e.Message);
			}

			return RestResponse("Group '" + group.Name + "' updated successfully");
		}

		#endregion

		#region Utility Methods

		public static void DumpDescriptions()
		{
			var sb = new StringBuilder();
			var rest = new RestManager(null);

			foreach (var method in rest.GetType().GetMethods(BindingFlags.NonPublic | BindingFlags.Public | BindingFlags.Instance | BindingFlags.Static).OrderBy(f => f.Name))
			{
				if (method.IsStatic)
					continue;

				var name = method.Name;

				var descattr =
					method.GetCustomAttributes(false).FirstOrDefault(o => o is DescriptionAttribute) as DescriptionAttribute;
				var routeattr =
					method.GetCustomAttributes(false).FirstOrDefault(o => o is RouteAttribute) as RouteAttribute;

				if (descattr != null && !string.IsNullOrWhiteSpace(descattr.Description) && routeattr != null && !string.IsNullOrWhiteSpace(routeattr.Route))
				{
					sb.AppendLine("{0}  ".SFormat(name));
					sb.AppendLine("Description: {0}  ".SFormat(descattr.Description));

					var permission = method.GetCustomAttributes(false).Where(o => o is Permission);
					if (permission.Count() > 0)
					{
						sb.AppendLine("Permissions: {0}".SFormat(String.Join(", ", permission.Select(p => ((Permission)p).Name))));
					}
					else
					{
						sb.AppendLine("No special permissions are required for this route.");
					}

					var verbs = method.GetCustomAttributes(false).Where(o => o is Verb);
					if (verbs.Count() > 0)
					{
						sb.AppendLine("Verbs:");
						foreach (Verb verb in verbs)
						{
							sb.AppendLine("\t{0}({1}) [{2}] - {3}".SFormat(verb.Name, verb.Required ? "Required" : "Optional", verb.ArgumentType.Name, verb.Description));
						}
					}

					var nouns = method.GetCustomAttributes(false).Where(o => o is Noun);
					if (nouns.Count() > 0)
					{
						sb.AppendLine("Nouns:");
						foreach (Noun noun in nouns)
						{
							sb.AppendLine("\t{0}({1}) [{2}] - {3}".SFormat(noun.Name, noun.Required ? "Required" : "Optional", noun.ArgumentType.Name, noun.Description));
						}
					}
					sb.AppendLine("Example Usage: {0}?{1}".SFormat(routeattr.Route,
						string.Join("&", nouns.Select(n => String.Format("{0}={0}", ((Noun) n).Name)))));
					sb.AppendLine();
				}
			}

			File.WriteAllText("RestDescriptions.txt", sb.ToString());
		}

		private RestObject RestError(string message, string status = "400")
		{
			return new RestObject(status) {Error = message};
		}

		private RestObject RestResponse(string message, string status = "200")
		{
			return new RestObject(status) {Response = message};
		}

		private RestObject RestMissingParam(string var)
		{
			return RestError("Missing or empty " + var + " parameter");
		}

		private RestObject RestMissingParam(params string[] vars)
		{
			return RestMissingParam(string.Join(", ", vars));
		}

		private RestObject RestInvalidParam(string var)
		{
			return RestError("Missing or invalid " + var + " parameter");
		}

		private bool GetBool(string val, bool def)
		{
			bool ret;
			return bool.TryParse(val, out ret) ? ret : def;
		}

		private object PlayerFind(IParameterCollection parameters)
		{
			string name = parameters["player"];
			if (string.IsNullOrWhiteSpace(name))
				return RestMissingParam("player");

			var found = TSPlayer.FindByNameOrID(name);
			switch(found.Count)
			{
				case 1:
					return found[0];
				case 0:
					return RestError("Player " + name + " was not found");
				default:
					return RestError("Player " + name + " matches " + found.Count + " players");
			}
		}

		private object UserFind(IParameterCollection parameters)
		{
			string name = parameters["user"];
			if (string.IsNullOrWhiteSpace(name))
				return RestMissingParam("user");

			UserAccount account;
			string type = parameters["type"];
			try
			{
				switch (type)
				{
					case null:
					case "name":
						type = "name";
						account = TShock.UserAccounts.GetUserAccountByName(name);
						break;
					case "id":
						account = TShock.UserAccounts.GetUserAccountByID(Convert.ToInt32(name));
						break;
					default:
						return RestError("Invalid Type: '" + type + "'");
				}
			}
			catch (Exception e)
			{
				return RestError(e.Message);
			}

			if (null == account)
				return RestError(String.Format("User {0} '{1}' doesn't exist", type, name));

			return account;
		}

		private object BanFind(IParameterCollection parameters)
		{
			string name = parameters["ban"];
			if (string.IsNullOrWhiteSpace(name))
				return RestMissingParam("ban");

			string type = parameters["type"];
			if (string.IsNullOrWhiteSpace(type))
				return RestMissingParam("type");

			Ban ban;
			switch (type)
			{
				case "ip":
					ban = TShock.Bans.GetBanByIp(name);
					break;
				case "name":
					ban = TShock.Bans.GetBanByName(name, GetBool(parameters["caseinsensitive"], true));
					break;
				default:
					return RestError("Invalid Type: '" + type + "'");
			}

			if (null == ban)
				return RestError("Ban " + type + " '" + name + "' doesn't exist");

			return ban;
		}

		private object GroupFind(IParameterCollection parameters)
		{
			var name = parameters["group"];
			if (string.IsNullOrWhiteSpace(name))
				return RestMissingParam("group");

			var group = TShock.Groups.GetGroupByName(name);
			if (null == group)
				return RestError("Group '" + name + "' doesn't exist");

			return group;
		}

		private Dictionary<string, object> PlayerFilter(TSPlayer tsPlayer, IParameterCollection parameters, bool viewips = false)
		{
			var player = new Dictionary<string, object>
				{
					{"nickname", tsPlayer.Name},
					{"username", tsPlayer.Account == null ? "" : tsPlayer.Account.Name},
					{"group", tsPlayer.Group.Name},
					{"active", tsPlayer.Active},
					{"state", tsPlayer.State},
					{"team", tsPlayer.Team},
				};

			if (viewips)
			{
				player.Add("ip", tsPlayer.IP);
			}
			foreach (IParameter filter in parameters)
			{
				if (player.ContainsKey(filter.Name) && !player[filter.Name].Equals(filter.Value))
					return null;
			}
			return player;
		}

		private object PlayerSetMute(IParameterCollection parameters, bool mute)
		{
			var ret = PlayerFind(parameters);
			if (ret is RestObject)
				return ret;

			TSPlayer player = (TSPlayer)ret;
			player.mute = mute;
			var verb = mute ? "muted" : "unmuted";
			player.SendInfoMessage("You have been remotely " + verb);
			return RestResponse("Player " + player.Name + " was " + verb);
		}

		#endregion
	}
}<|MERGE_RESOLUTION|>--- conflicted
+++ resolved
@@ -1001,13 +1001,9 @@
 
 			TSPlayer player = (TSPlayer)ret;
 			var reason = null == args.Parameters["reason"] ? "Banned via web" : args.Parameters["reason"];
-<<<<<<< HEAD
-			TShock.Bans.AddBan2(player.IP, player.Name, "", "", reason);
+			TShock.Bans.AddBan(player.IP, player.Name, "", "", reason);
 			player.Kick(reason, true, false, null, true);
-=======
-			TShock.Bans.AddBan(player.IP, player.Name, "", "", reason);
 			TShock.Utils.ForceKick(player, reason, false, true);
->>>>>>> 934aa806
 			return RestResponse("Player " + player.Name + " was banned");
 		}
 
