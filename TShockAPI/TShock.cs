﻿/*   
TShock, a server mod for Terraria
Copyright (C) 2011 The TShock Team

This program is free software: you can redistribute it and/or modify
it under the terms of the GNU General Public License as published by
the Free Software Foundation, either version 3 of the License, or
(at your option) any later version.

This program is distributed in the hope that it will be useful,
but WITHOUT ANY WARRANTY; without even the implied warranty of
MERCHANTABILITY or FITNESS FOR A PARTICULAR PURPOSE.  See the
GNU General Public License for more details.

You should have received a copy of the GNU General Public License
along with this program.  If not, see <http://www.gnu.org/licenses/>.
*/
using System;
using System.Collections.Generic;
using System.Diagnostics;
using System.IO;
using System.Net;
using System.Text;
using Microsoft.Xna.Framework;
using Microsoft.Xna.Framework.Content;
using StreamBinary;
using Terraria;
using TerrariaAPI;
using TerrariaAPI.Hooks;

namespace TShockAPI
{
    [APIVersion(1, 3)]
    public class TShock : TerrariaPlugin
    {
        public static TSPlayer[] players = new TSPlayer[Main.maxPlayers];

        public static string saveDir = "./tshock/";

        public static Version VersionNum = new Version(2, 1, 0, 3);

<<<<<<< HEAD
        public static string VersionCodename = "Forgot to increase the version.";
=======
        public static string VersionCodename = "Revert!";
>>>>>>> ea80dd48

        private static bool[] BlacklistTiles;

        public static BanManager Bans = new BanManager(Path.Combine(saveDir, "bans.txt"));

        delegate bool HandleGetDataD(MemoryStream data, GetDataEventArgs e);
        Dictionary<byte, HandleGetDataD> GetDataFuncs;

        public override Version Version
        {
            get { return VersionNum; }
        }

        public override string Name
        {
            get { return "TShock"; }
        }

        public override string Author
        {
            get { return "The TShock Team"; }
        }

        public override string Description
        {
            get { return "The administration modification of the future."; }
        }

        static TShock()
        {
            //Tools.LoadGroups();

            #region Blacklisted tiles

            BlacklistTiles = new bool[0x80];
            BlacklistTiles[0] = true;
            BlacklistTiles[1] = true;
            BlacklistTiles[2] = true;
            BlacklistTiles[6] = true;
            BlacklistTiles[7] = true;
            BlacklistTiles[8] = true;
            BlacklistTiles[9] = true;
            BlacklistTiles[22] = true;
            BlacklistTiles[23] = true;
            BlacklistTiles[25] = true;
            BlacklistTiles[30] = true;
            BlacklistTiles[37] = true;
            BlacklistTiles[38] = true;
            BlacklistTiles[39] = true;
            BlacklistTiles[40] = true;
            BlacklistTiles[41] = true;
            BlacklistTiles[43] = true;
            BlacklistTiles[44] = true;
            BlacklistTiles[45] = true;
            BlacklistTiles[46] = true;
            BlacklistTiles[47] = true;
            BlacklistTiles[53] = true;
            BlacklistTiles[54] = true;
            BlacklistTiles[56] = true;
            BlacklistTiles[57] = true;
            BlacklistTiles[58] = true;
            BlacklistTiles[59] = true;
            BlacklistTiles[60] = true;
            BlacklistTiles[63] = true;
            BlacklistTiles[64] = true;
            BlacklistTiles[65] = true;
            BlacklistTiles[66] = true;
            BlacklistTiles[67] = true;
            BlacklistTiles[68] = true;
            BlacklistTiles[70] = true;
            BlacklistTiles[75] = true;
            BlacklistTiles[76] = true;

            #endregion Blacklisted tiles
        }

        public TShock(Main game)
            : base(game)
        {

            GetDataFuncs = new Dictionary<byte, HandleGetDataD>
            {
                {0x4, HandlePlayerInfo},
                {0xA, HandleSendSection},
                {0xD, HandlePlayerUpdate},
                {0x11, HandleTile},
                {0x14, HandleSendTileSquare},
                {0x17, HandleNpcUpdate},
                {0x1A, HandlePlayerDamage},
                {0x1B, HandleProjectileNew},
                {0x1E, HandleTogglePvp},
                {0x22, HandleTileKill},
                {0x2C, HandlePlayerKillMe},
                {0x30, HandleLiquidSet},
            };
        }

        public override void Initialize()
        {
            try
            {
                FileTools.SetupConfig();
            }
            catch (Exception ex)
            {
                Console.WriteLine(ex.ToString());
            }
            string version = string.Format("TShock Version {0} ({1}) now running.", Version, VersionCodename);
            Console.WriteLine(version);
            Log.Initialize(FileTools.SaveDir + "log.txt", LogLevel.All, false);
            Log.Info(version);
            Log.Info("Starting...");

            GameHooks.PostInitialize += OnPostInit;
            GameHooks.Update += OnUpdate;
            ServerHooks.Chat += OnChat;
            ServerHooks.Join += OnJoin;
            NetHooks.GetData += GetData;
            NetHooks.GreetPlayer += OnGreetPlayer;
            NpcHooks.StrikeNpc += NpcHooks_OnStrikeNpc;
            ServerHooks.Command += ServerHooks_OnCommand;

            AppDomain.CurrentDomain.UnhandledException += CurrentDomain_UnhandledException;

            Bans.LoadBans();

            Log.Info("Hooks initialized");
            Commands.InitCommands();
            Log.Info("Commands initialized");

            HandleCommandLine(Environment.GetCommandLineArgs());
        }

        /// <summary>
        /// Handles exceptions that we didn't catch or that Red fucked up
        /// </summary>
        /// <param name="sender"></param>
        /// <param name="e"></param>
        private void CurrentDomain_UnhandledException(object sender, UnhandledExceptionEventArgs e)
        {
            if (e.IsTerminating)
            {
                if (Main.worldPathName != null)
                {
                    Main.worldPathName += ".crash";
                    WorldGen.saveWorld();
                }
                DeInitialize();
            }
            Log.Error(e.ExceptionObject.ToString());
        }

        /// <summary>
        /// When a server command is run.
        /// </summary>
        /// <param name="cmd"></param>
        /// <param name="e"></param>
        private void ServerHooks_OnCommand(string cmd, HandledEventArgs e)
        {
        }

        public override void DeInitialize()
        {
            Bans.SaveBans();
            ConfigurationManager.WriteJsonConfiguration();
            GameHooks.PostInitialize -= OnPostInit;
            GameHooks.Update -= OnUpdate;
            ServerHooks.Chat -= OnChat;
            ServerHooks.Join -= OnJoin;
            ServerHooks.Command -= ServerHooks_OnCommand;
            NetHooks.GetData -= GetData;
            NetHooks.GreetPlayer -= OnGreetPlayer;
            NpcHooks.StrikeNpc -= NpcHooks_OnStrikeNpc;
        }

        /*
         * Hooks:
         * */

        private void NpcHooks_OnStrikeNpc(NpcStrikeEventArgs e)
        {
            if (ConfigurationManager.infiniteInvasion)
            {
                IncrementKills();
                if (Main.invasionSize < 10)
                {
                    Main.invasionSize = 20000000;
                }
            }
        }

        private void GetData(GetDataEventArgs e)
        {
            if (!Netplay.serverSock[e.Msg.whoAmI].active || Netplay.serverSock[e.Msg.whoAmI].kill)
                return;

            if (Main.verboseNetplay)
                Debug.WriteLine("{0:X} ({2}): {3} ({1:XX})", e.Msg.whoAmI, e.MsgID, Main.player[e.Msg.whoAmI].dead ? "dead " : "alive", MsgNames[e.MsgID]);

            HandleGetDataD func;
            if (GetDataFuncs.TryGetValue(e.MsgID, out func))
            {
                using (var data = new MemoryStream(e.Msg.readBuffer, e.Index, e.Length))
                {
                    e.Handled = func(data, e);
                }
            }
        }

        bool HandlePlayerInfo(MemoryStream data, GetDataEventArgs e)
        {
            var ban = Bans.GetBanByName(Main.player[e.Msg.whoAmI].name);
            if (ban != null)
            {
                Tools.ForceKick(e.Msg.whoAmI, string.Format("You are banned: {0}", ban.Reason));
                return true;
            }
            byte hair = e.Msg.readBuffer[e.Index + 1];
            if (hair > 0x10)
            {
                Tools.ForceKick(e.Msg.whoAmI, "Hair crash exploit.");
                return true;
            }

            string name = Encoding.ASCII.GetString(e.Msg.readBuffer, e.Index + 23, (e.Length - (e.Index + 23)) + e.Index - 1);
            if (name.Length > 32)
            {
                Tools.ForceKick(e.Msg.whoAmI, "Name exceeded 32 characters.");
                return true;
            }
            if (name.Trim().Length == 0)
            {
                Tools.ForceKick(e.Msg.whoAmI, "Empty Name.");
                return true;
            }
            if (players[e.Msg.whoAmI] == null)
            {
                Tools.ForceKick(e.Msg.whoAmI, "Player doesn't exist");
                return true;
            }
            if (players[e.Msg.whoAmI].receivedInfo)
            {
                return Tools.HandleGriefer(e.Msg.whoAmI, "Sent client info more than once");
            }

            players[e.Msg.whoAmI].receivedInfo = true;
            return false;
        }

        bool HandleSendTileSquare(MemoryStream data, GetDataEventArgs e)
        {
            short size = data.ReadInt16();
            int x = data.ReadInt32();
            int y = data.ReadInt32();
            int plyX = Math.Abs((int)Main.player[e.Msg.whoAmI].position.X / 16);
            int plyY = Math.Abs((int)Main.player[e.Msg.whoAmI].position.Y / 16);
            int tileX = Math.Abs(x);
            int tileY = Math.Abs(y);
            if (size > 5 || (ConfigurationManager.rangeChecks && (Math.Abs(plyX - tileX) > 32 || Math.Abs(plyY - tileY) > 32)))
            {
                Log.Debug(string.Format("SendTileSquare(PlyXY:{0}_{1}, TileXY:{2}_{3}, Result:{4}_{5}, Size:{6})",
                        plyX, plyY,
                        tileX, tileY,
                        Math.Abs(plyX - tileX), Math.Abs(plyY - tileY),
                        size
                    ));
                return Tools.HandleGriefer(e.Msg.whoAmI, "Send Tile Square Abuse");
            }
            return false;
        }
        bool HandleTile(MemoryStream data, GetDataEventArgs e)
        {
            byte type = data.ReadInt8();
            int x = data.ReadInt32();
            int y = data.ReadInt32();
            byte tiletype = data.ReadInt8();
            if (type == 1 || type == 3)
            {
                int plyX = Math.Abs((int)Main.player[e.Msg.whoAmI].position.X / 16);
                int plyY = Math.Abs((int)Main.player[e.Msg.whoAmI].position.Y / 16);
                int tileX = Math.Abs(x);
                int tileY = Math.Abs(y);

                if (Main.player[e.Msg.whoAmI].selectedItem == 0x72) //Dirt Rod
                {
                    return Tools.Kick(e.Msg.whoAmI, "Using dirt rod");
                }

                if (ConfigurationManager.rangeChecks && ((Math.Abs(plyX - tileX) > 32) || (Math.Abs(plyY - tileY) > 32)))
                {
                    Log.Debug(string.Format("TilePlaced(PlyXY:{0}_{1}, TileXY:{2}_{3}, Result:{4}_{5}, Type:{6})",
                        plyX, plyY,
                        tileX, tileY,
                        Math.Abs(plyX - tileX), Math.Abs(plyY - tileY),
                        tiletype
                    ));
                    return Tools.HandleGriefer(e.Msg.whoAmI, "Placing impossible to place blocks.");
                }
            } 
            if (ConfigurationManager.disableBuild)
            {
                if (!players[e.Msg.whoAmI].group.HasPermission("editspawn"))
                {
                    Tools.SendMessage(e.Msg.whoAmI, "World protected from changes.", Color.Red);
                    RevertPlayerChanges(e.Msg.whoAmI, type, x, y);
                    return true;
                }
            }
            if (ConfigurationManager.spawnProtect)
            {
                if (!players[e.Msg.whoAmI].group.HasPermission("editspawn"))
                {
                    var flag = CheckSpawn(x, y);
                    if (flag)
                    {
                        Tools.SendMessage(e.Msg.whoAmI, "Spawn protected from changes.", Color.Red);
                        RevertPlayerChanges(e.Msg.whoAmI, type, x, y);
                        return true;
                    }
                }
            }

            if (type == 0 && BlacklistTiles[Main.tile[x, y].type] && Main.player[e.Msg.whoAmI].active)
            {
                players[e.Msg.whoAmI].tileThreshold++;
                players[e.Msg.whoAmI].tilesDestroyed.Add(new Position(x, y), Main.tile[x, y]);
            }

            return false;
        }

        private static void RevertPlayerChanges(int player, byte action, int x, int y)
        {
            NetMessage.SendData(20, player, -1, "", 10, (float)(x - 5), (float)(y - 5), 0f);
        }

        bool HandleTogglePvp(MemoryStream data, GetDataEventArgs e)
        {
            int id = data.ReadByte();
            bool pvp = data.ReadBoolean();

            Main.player[e.Msg.whoAmI].hostile = pvp;
            if (id != e.Msg.whoAmI)
                Main.player[e.Msg.whoAmI].hostile = true;
            if (ConfigurationManager.permaPvp)
                Main.player[e.Msg.whoAmI].hostile = true;
            NetMessage.SendData(30, -1, -1, "", e.Msg.whoAmI);
            return true;
        }

        bool HandleSendSection(MemoryStream data, GetDataEventArgs e)
        {
            return Tools.HandleGriefer(e.Msg.whoAmI, "SendSection abuse.");
        }

        bool HandleNpcUpdate(MemoryStream data, GetDataEventArgs e)
        {
            return Tools.HandleGriefer(e.Msg.whoAmI, "Spawn NPC abuse");
        }

        bool HandlePlayerUpdate(MemoryStream data, GetDataEventArgs e)
        {
            byte plr = data.ReadInt8();
            byte control = data.ReadInt8();
            byte item = data.ReadInt8();
            float posx = data.ReadSingle();
            float posy = data.ReadSingle();
            float velx = data.ReadSingle();
            float vely = data.ReadSingle();

            if (Main.verboseNetplay)
                Debug.WriteLine("Update: {{{0},{1}}} {{{2}, {3}}}", (int)posx, (int)posy, (int)velx, (int)vely);

            if (plr != e.Msg.whoAmI)
            {
                return Tools.HandleGriefer(e.Msg.whoAmI, "Update Player abuse");
            }
            return false;
        }

        bool HandleProjectileNew(MemoryStream data, GetDataEventArgs e)
        {
            short ident = data.ReadInt16();
            float posx = data.ReadSingle();
            float posy = data.ReadSingle();
            float velx = data.ReadSingle();
            float vely = data.ReadSingle();
            float knockback = data.ReadSingle();
            short dmg = data.ReadInt16();
            byte owner = data.ReadInt8();
            byte type = data.ReadInt8();

            if (type == 29 || type == 28 || type == 37)
            {
                var plr = Main.player[e.Msg.whoAmI];
                Log.Debug(string.Format("Explosive(PlyXY:{0}_{1}, Type:{2})",
                        (int)(plr.position.X / 16),
                        (int)(plr.position.Y / 16),
                        type
                    ));
                return Tools.HandleExplosivesUser(e.Msg.whoAmI, "Throwing an explosive device.");
            }
            return false;
        }

        bool HandlePlayerKillMe(MemoryStream data, GetDataEventArgs e)
        {
            byte id = data.ReadInt8();
            byte hitdirection = data.ReadInt8();
            short dmg = data.ReadInt16();
            bool pvp = data.ReadBoolean();

            if (id != e.Msg.whoAmI)
            {
                return Tools.HandleGriefer(e.Msg.whoAmI, "Trying to execute KillMe on someone else.");
            }
            return false;
        }

        bool HandlePlayerDamage(MemoryStream data, GetDataEventArgs e)
        {
            byte playerid = data.ReadInt8();
            byte direction = data.ReadInt8();
            Int16 damage = data.ReadInt16();
            byte pvp = data.ReadInt8();

            return !Main.player[playerid].hostile;
        }

        bool HandleLiquidSet(MemoryStream data, GetDataEventArgs e)
        {
            int x = data.ReadInt32();
            int y = data.ReadInt32();
            byte liquid = data.ReadInt8();
            bool lava = data.ReadBoolean();

            //The liquid was picked up.
            if (liquid == 0)
                return false;

            int plyX = Math.Abs((int)Main.player[e.Msg.whoAmI].position.X / 16);
            int plyY = Math.Abs((int)Main.player[e.Msg.whoAmI].position.Y / 16);
            int tileX = Math.Abs(x);
            int tileY = Math.Abs(y);

            bool bucket = false;
            for (int i = 0; i < 44; i++)
            {
                if (Main.player[e.Msg.whoAmI].inventory[i].type >= 205 && Main.player[e.Msg.whoAmI].inventory[i].type <= 207)
                {
                    bucket = true;
                    break;
                }
            }

            if (lava && !players[e.Msg.whoAmI].group.HasPermission("canlava"))
            {
                Tools.SendMessage(e.Msg.whoAmI, "You do not have permission to use lava", Color.Red);
                Tools.SendLogs(string.Format("{0} tried using lava", Main.player[e.Msg.whoAmI].name), Color.Red);

                return true;
            }
            if (!lava && !players[e.Msg.whoAmI].group.HasPermission("canwater"))
            {
                Tools.SendMessage(e.Msg.whoAmI, "You do not have permission to use water", Color.Red);
                Tools.SendLogs(string.Format("{0} tried using water", Main.player[e.Msg.whoAmI].name), Color.Red);
                return true;
            }

            if (!bucket)
            {
                Log.Debug(string.Format("{0}(PlyXY:{1}_{2}, TileXY:{3}_{4}, Result:{5}_{6}, Amount:{7})",
                    lava ? "Lava" : "Water",
                        plyX, plyY,
                        tileX, tileY,
                        Math.Abs(plyX - tileX), Math.Abs(plyY - tileY),
                           liquid
                    ));
                return Tools.HandleGriefer(e.Msg.whoAmI, "Manipulating liquid without bucket."); ;
            }
            if (ConfigurationManager.rangeChecks && ((Math.Abs(plyX - tileX) > 32) || (Math.Abs(plyY - tileY) > 32)))
            {
                Log.Debug(string.Format("Liquid(PlyXY:{0}_{1}, TileXY:{2}_{3}, Result:{4}_{5}, Amount:{6})",
                           plyX, plyY,
                           tileX, tileY,
                           Math.Abs(plyX - tileX), Math.Abs(plyY - tileY),
                           liquid
                       ));
                return Tools.HandleGriefer(e.Msg.whoAmI, "Placing impossible to place liquid."); ;
            }

            if (ConfigurationManager.spawnProtect)
            {
                if (!players[e.Msg.whoAmI].group.HasPermission("editspawn"))
                {
                    var flag = CheckSpawn(x, y);
                    if (flag)
                    {
                        Tools.SendMessage(e.Msg.whoAmI, "The spawn is protected!", Color.Red);
                        return true;
                    }
                }
            }
            return false;
        }

        bool HandleTileKill(MemoryStream data, GetDataEventArgs e)
        {
            int tilex = data.ReadInt32();
            int tiley = data.ReadInt32();
            if (tilex < 0 || tilex >= Main.maxTilesX || tiley < 0 || tiley >= Main.maxTilesY)
                return false;

            if (Main.tile[tilex, tiley].type != 0x15) //Chest
            {
                Log.Debug(string.Format("TileKill(TileXY:{0}_{1}, Type:{2})",
                        tilex, tiley,
                        Main.tile[tilex, tiley].type
                    ));
                Tools.ForceKick(e.Msg.whoAmI, string.Format("Tile Kill abuse ({0})", Main.tile[tilex, tiley].type));
                return true;
            }
            return false;
        }

        private void OnGreetPlayer(int who, HandledEventArgs e)
        {
            if (Main.netMode != 2)
                return;

            Log.Info(string.Format("{0} ({1}) from '{2}' group joined.", Tools.FindPlayer(who), Tools.GetPlayerIP(who), players[who].group.GetName()));

            Tools.ShowMOTD(who);
            if (HackedHealth(who))
            {
                Tools.HandleCheater(who, "Hacked health.");
            }
            if (ConfigurationManager.permaPvp)
            {
                Main.player[who].hostile = true;
                NetMessage.SendData(30, -1, -1, "", who);
            }
            if (players[who].group.HasPermission("causeevents") && ConfigurationManager.infiniteInvasion)
            {
                StartInvasion();
            }
            e.Handled = true;
        }

        private void OnChat(messageBuffer msg, int ply, string text, HandledEventArgs e)
        {
            if (Main.netMode != 2)
                return;

            if (msg.whoAmI != ply)
            {
                e.Handled = Tools.HandleGriefer(ply, "Faking Chat");
                return;
            }

            if (players[ply].group.HasPermission("adminchat") && !text.StartsWith("/"))
            {
                Tools.Broadcast(ConfigurationManager.adminChatPrefix + "<" + Main.player[ply].name + "> " + text, ConfigurationManager.adminChatRGB);
                e.Handled = true;
                return;
            }

            int x = (int)Main.player[ply].position.X;
            int y = (int)Main.player[ply].position.Y;

            if (text.StartsWith("/"))
            {
                text = text.Remove(0, 1);

                var args = Commands.ParseParameters(text);
                if (args.Count < 1)
                    return;

                string scmd = args[0];
                args.RemoveAt(0);

                Commands.Command cmd = null;
                for (int i = 0; i < Commands.commands.Count; i++)
                {
                    if (Commands.commands[i].Name().Equals(scmd))
                    {
                        cmd = Commands.commands[i];
                    }
                }

                if (cmd == null)
                {
                    Tools.SendMessage(ply, "That command does not exist, try /help", Color.Red);
                }
                else
                {
                    if (!cmd.CanRun(players[ply]))
                    {
                        Tools.SendLogs(string.Format("{0} tried to execute {1}", Tools.FindPlayer(ply), cmd.Name()), Color.Red);
                        Tools.SendMessage(ply, "You do not have access to that command.", Color.Red);
                    }
                    else
                    {
                        Tools.SendLogs(string.Format("{0} executed: /{1}", Tools.FindPlayer(ply), text), Color.Red);
                        cmd.Run(text, players[ply], args);
                    }
                }
                e.Handled = true;
            }
        }

        private void OnJoin(int ply, HandledEventArgs handler)
        {
            if (Main.netMode != 2)
            {
                return;
            }

            string ip = Tools.GetPlayerIP(ply);
            players[ply] = new TSPlayer(ply);
            players[ply].group = Tools.GetGroupForIP(ip);

            if (Tools.activePlayers() + 1 > ConfigurationManager.maxSlots &&
                !players[ply].group.HasPermission("reservedslot"))
            {
                Tools.ForceKick(ply, "Server is full");
                handler.Handled = true;
            }
            else
            {
                var ban = Bans.GetBanByIp(ip);
                if (ban != null)
                {
                    Tools.ForceKick(ply, string.Format("You are banned: {0}", ban.Reason));
                    handler.Handled = true;
                }
                else if (!FileTools.OnWhitelist(ip))
                {
                    Tools.ForceKick(ply, "Not on whitelist.");
                    handler.Handled = true;
                }
            }

            Netplay.serverSock[ply].spamCheck = ConfigurationManager.spamChecks;
        }

        private void OnPostInit()
        {
            if (!File.Exists(FileTools.SaveDir + "auth.lck"))
            {
                Random r = new Random((int)DateTime.Now.ToBinary());
                ConfigurationManager.authToken = r.Next(100000, 10000000);
                Console.WriteLine("TShock Notice: To become SuperAdmin, join the game and type /auth " +
                                  ConfigurationManager.authToken);
                Console.WriteLine("This token will only display ONCE. This only works ONCE. If you don't use it and the server goes down, delete auth.lck.");
                FileTools.CreateFile(FileTools.SaveDir + "auth.lck");
            }
        }

        void HandleCommandLine(string[] parms)
        {
            for (int i = 0; i < parms.Length; i++)
            {
                if (parms[i].ToLower() == "-ip")
                {
                    IPAddress ip;
                    if (IPAddress.TryParse(parms[++i], out ip))
                    {
                        Netplay.serverListenIP = ip;
                        Console.Write("Using IP: {0}", ip);
                    }
                    else
                    {
                        Console.WriteLine("Bad IP: {0}", parms[i]);
                    }
                }
            }
        }

        private void OnUpdate(GameTime time)
        {
            UpdateManager.UpdateProcedureCheck();
            for (int i = 0; i < Main.maxPlayers; i++)
            {
                if (Main.player[i].active == false)
                    continue;
                if (players[i].tileThreshold >= 20)
                {
                    if (Tools.HandleTntUser(i, "Kill tile abuse detected."))
                    {
                        RevertKillTile(i);
                        players[i].tileThreshold = 0;
                        players[i].tilesDestroyed.Clear();
                    }
                    else if (players[i].tileThreshold > 0)
                    {
                        players[i].tileThreshold = 0;
                        players[i].tilesDestroyed.Clear();
                    }

                }
                else if (players[i].tileThreshold > 0)
                {
                    players[i].tileThreshold = 0;
                }
            }
        }

        /*
         * Useful stuff:
         * */

        public static void Teleport(int ply, int x, int y)
        {
            Main.player[ply].position.X = x;
            Main.player[ply].position.Y = y;
            NetMessage.SendData(0x0d, -1, ply, "", ply);
            NetMessage.SendData(0x0d, -1, -1, "", ply);
            NetMessage.syncPlayers();
        }

        public static void Teleport(int ply, float x, float y)
        {
            Main.player[ply].position.X = x;
            Main.player[ply].position.Y = y;
            NetMessage.SendData(0x0d, -1, ply, "", ply);
            NetMessage.SendData(0x0d, -1, -1, "", ply);
            NetMessage.syncPlayers();
        }

        public static void StartInvasion()
        {
            Main.invasionType = 1;
            if (ConfigurationManager.infiniteInvasion)
            {
                Main.invasionSize = 20000000;
            }
            else
            {
                Main.invasionSize = 100 + (ConfigurationManager.invasionMultiplier * Tools.activePlayers());
            }

            Main.invasionWarn = 0;
            if (new Random().Next(2) == 0)
            {
                Main.invasionX = 0.0;
            }
            else
            {
                Main.invasionX = Main.maxTilesX;
            }
        }

        public static void IncrementKills()
        {
            ConfigurationManager.killCount++;
            Random r = new Random();
            int random = r.Next(5);
            if (ConfigurationManager.killCount % 100 == 0)
            {
                switch (random)
                {
                    case 0:
                        Tools.Broadcast(string.Format("You call that a lot? {0} goblins killed!", ConfigurationManager.killCount));
                        break;
                    case 1:
                        Tools.Broadcast(string.Format("Fatality! {0} goblins killed!", ConfigurationManager.killCount));
                        break;
                    case 2:
                        Tools.Broadcast(string.Format("Number of 'noobs' killed to date: {0}", ConfigurationManager.killCount));
                        break;
                    case 3:
                        Tools.Broadcast(string.Format("Duke Nukem would be proud. {0} goblins killed.", ConfigurationManager.killCount));
                        break;
                    case 4:
                        Tools.Broadcast(string.Format("You call that a lot? {0} goblins killed!", ConfigurationManager.killCount));
                        break;
                    case 5:
                        Tools.Broadcast(string.Format("{0} copies of Call of Duty smashed.", ConfigurationManager.killCount));
                        break;
                }
            }
        }

        public static void UpdateInventories()
        {
            for (int i = 0; i < Main.player.Length; i++)
            {
                for (int j = 0; j < 44; j++)
                {
                    for (int h = 0; h < Main.player.Length; h++)
                        NetMessage.SendData(5, h, i, Main.player[i].inventory[j].name, i, j, 0f, 0f);
                }
            }
        }

        public static void UpdatePlayers()
        {
            for (int i = 0; i < Main.player.Length; i++)
            {
                for (int h = 0; h < Main.player.Length; h++)
                    NetMessage.SendData(0x0d, i, -1, "", h);
            }
        }

        public static void PlayerDamage(int plr, int damage)
        {
            NetMessage.SendData(26, -1, -1, "", plr, ((new Random()).Next(-1, 1)), damage, (float)0);
        }

        //TODO : Notify the player if there is more than one match. (or do we want a First() kinda thing?)
        public static int GetNPCID(string name, bool exact = false)
        {
            NPC npc = new NPC();
            for (int i = 1; i < Main.maxNPCTypes; i++)
            {
                if (exact)
                {
                    //Method #1 - must be exact match, allows support for different coloured slimes
                    npc.SetDefaults(name);
                    if (npc.name == name)
                        return i;
                }
                else
                {
                    //Method #2 - allows impartial matching
                    name = name.ToLower();
                    npc.SetDefaults(i);
                    if (npc.name.ToLower().StartsWith(name))
                        return i;
                }
            }
            return -1;
        }

        public static int GetItemID(string name)
        {
            Item item = new Item();
            name = name.ToLower();
            for (int i = 1; i < Main.maxItemTypes; i++)
            {
                item.SetDefaults(i);
                if (item.name.ToLower().StartsWith(name))
                    return i;
            }
            return -1;
        }

        public static bool CheckSpawn(int x, int y)
        {
            Vector2 tile = new Vector2(x, y);
            Vector2 spawn = new Vector2(Main.spawnTileX, Main.spawnTileY);
            var distance = Vector2.Distance(spawn, tile);
            if (distance > ConfigurationManager.spawnProtectRadius)
                return false;
            else
                return true;
        }

        public class Position
        {
            public float X;
            public float Y;

            public Position(float x, float y)
            {
                X = x;
                Y = y;
            }
        }

        public static void RevertKillTile(int ply)
        {
            Tile[] tiles = new Tile[players[ply].tilesDestroyed.Count];
            players[ply].tilesDestroyed.Values.CopyTo(tiles, 0);
            Position[] positions = new Position[players[ply].tilesDestroyed.Count];
            players[ply].tilesDestroyed.Keys.CopyTo(positions, 0);
            for (int i = (players[ply].tilesDestroyed.Count - 1); i >= 0; i--)
            {
                Main.tile[(int)positions[i].X, (int)positions[i].Y] = tiles[i];
                NetMessage.SendData(17, -1, -1, "", 1, positions[i].X, positions[i].Y, (float)0);
            }
        }

        public static bool HackedHealth(int ply)
        {
            return (Main.player[ply].statManaMax > 200) ||
                    (Main.player[ply].statMana > 200) ||
                    (Main.player[ply].statLifeMax > 400) ||
                    (Main.player[ply].statLife > 400);
        }


        static readonly Dictionary<byte, string> MsgNames = new Dictionary<byte, string>()
        {
            {1, "Connect Request"},
            {2, "Disconnect"},
            {3, "Continue Connecting"},
            {4, "Player Info"},
            {5, "Player Slot"},
            {6, "Continue Connecting (2)"},
            {7, "World Info"},
            {8, "Tile Get Section"},
            {9, "Status"},
            {10, "Tile Send Section"},
            {11, "Tile Frame Section"},
            {12, "Player Spawn"},
            {13, "Player Update"},
            {14, "Player Active"},
            {15, "Sync Players"},
            {16, "Player HP"},
            {17, "Tile"},
            {18, "Time Set"},
            {19, "Door Use"},
            {20, "Tile Send Square"},
            {21, "Item Drop"},
            {22, "Item Owner"},
            {23, "Npc Update"},
            {24, "Npc Item Strike"},
            {25, "Chat Text"},
            {26, "Player Damage"},
            {27, "Projectile New"},
            {28, "Npc Strike"},
            {29, "Projectile Destroy"},
            {30, "Toggle PVP"},
            {31, "Chest Get Contents"},
            {32, "Chest Item"},
            {33, "Chest Open"},
            {34, "Tile Kill"},
            {35, "Effect Heal"},
            {36, "Zones"},
            {37, "Password Requied"},
            {38, "Password Send"},
            {39, "Item Unown"},
            {40, "Npc Talk"},
            {41, "Player Animation"},
            {42, "Player Mana"},
            {43, "Effect Mana"},
            {44, "Player Kill Me"},
            {45, "Player Team"},
            {46, "Sign Read"},
            {47, "Sign New"},
            {48, "Liquid Set"},
            {49, "Player Spawn Self"},
        };
    }
}<|MERGE_RESOLUTION|>--- conflicted
+++ resolved
@@ -1,993 +1,989 @@
-﻿/*   
-TShock, a server mod for Terraria
-Copyright (C) 2011 The TShock Team
-
-This program is free software: you can redistribute it and/or modify
-it under the terms of the GNU General Public License as published by
-the Free Software Foundation, either version 3 of the License, or
-(at your option) any later version.
-
-This program is distributed in the hope that it will be useful,
-but WITHOUT ANY WARRANTY; without even the implied warranty of
-MERCHANTABILITY or FITNESS FOR A PARTICULAR PURPOSE.  See the
-GNU General Public License for more details.
-
-You should have received a copy of the GNU General Public License
-along with this program.  If not, see <http://www.gnu.org/licenses/>.
-*/
-using System;
-using System.Collections.Generic;
-using System.Diagnostics;
-using System.IO;
-using System.Net;
-using System.Text;
-using Microsoft.Xna.Framework;
-using Microsoft.Xna.Framework.Content;
-using StreamBinary;
-using Terraria;
-using TerrariaAPI;
-using TerrariaAPI.Hooks;
-
-namespace TShockAPI
-{
-    [APIVersion(1, 3)]
-    public class TShock : TerrariaPlugin
-    {
-        public static TSPlayer[] players = new TSPlayer[Main.maxPlayers];
-
-        public static string saveDir = "./tshock/";
-
-        public static Version VersionNum = new Version(2, 1, 0, 3);
-
-<<<<<<< HEAD
-        public static string VersionCodename = "Forgot to increase the version.";
-=======
-        public static string VersionCodename = "Revert!";
->>>>>>> ea80dd48
-
-        private static bool[] BlacklistTiles;
-
-        public static BanManager Bans = new BanManager(Path.Combine(saveDir, "bans.txt"));
-
-        delegate bool HandleGetDataD(MemoryStream data, GetDataEventArgs e);
-        Dictionary<byte, HandleGetDataD> GetDataFuncs;
-
-        public override Version Version
-        {
-            get { return VersionNum; }
-        }
-
-        public override string Name
-        {
-            get { return "TShock"; }
-        }
-
-        public override string Author
-        {
-            get { return "The TShock Team"; }
-        }
-
-        public override string Description
-        {
-            get { return "The administration modification of the future."; }
-        }
-
-        static TShock()
-        {
-            //Tools.LoadGroups();
-
-            #region Blacklisted tiles
-
-            BlacklistTiles = new bool[0x80];
-            BlacklistTiles[0] = true;
-            BlacklistTiles[1] = true;
-            BlacklistTiles[2] = true;
-            BlacklistTiles[6] = true;
-            BlacklistTiles[7] = true;
-            BlacklistTiles[8] = true;
-            BlacklistTiles[9] = true;
-            BlacklistTiles[22] = true;
-            BlacklistTiles[23] = true;
-            BlacklistTiles[25] = true;
-            BlacklistTiles[30] = true;
-            BlacklistTiles[37] = true;
-            BlacklistTiles[38] = true;
-            BlacklistTiles[39] = true;
-            BlacklistTiles[40] = true;
-            BlacklistTiles[41] = true;
-            BlacklistTiles[43] = true;
-            BlacklistTiles[44] = true;
-            BlacklistTiles[45] = true;
-            BlacklistTiles[46] = true;
-            BlacklistTiles[47] = true;
-            BlacklistTiles[53] = true;
-            BlacklistTiles[54] = true;
-            BlacklistTiles[56] = true;
-            BlacklistTiles[57] = true;
-            BlacklistTiles[58] = true;
-            BlacklistTiles[59] = true;
-            BlacklistTiles[60] = true;
-            BlacklistTiles[63] = true;
-            BlacklistTiles[64] = true;
-            BlacklistTiles[65] = true;
-            BlacklistTiles[66] = true;
-            BlacklistTiles[67] = true;
-            BlacklistTiles[68] = true;
-            BlacklistTiles[70] = true;
-            BlacklistTiles[75] = true;
-            BlacklistTiles[76] = true;
-
-            #endregion Blacklisted tiles
-        }
-
-        public TShock(Main game)
-            : base(game)
-        {
-
-            GetDataFuncs = new Dictionary<byte, HandleGetDataD>
-            {
-                {0x4, HandlePlayerInfo},
-                {0xA, HandleSendSection},
-                {0xD, HandlePlayerUpdate},
-                {0x11, HandleTile},
-                {0x14, HandleSendTileSquare},
-                {0x17, HandleNpcUpdate},
-                {0x1A, HandlePlayerDamage},
-                {0x1B, HandleProjectileNew},
-                {0x1E, HandleTogglePvp},
-                {0x22, HandleTileKill},
-                {0x2C, HandlePlayerKillMe},
-                {0x30, HandleLiquidSet},
-            };
-        }
-
-        public override void Initialize()
-        {
-            try
-            {
-                FileTools.SetupConfig();
-            }
-            catch (Exception ex)
-            {
-                Console.WriteLine(ex.ToString());
-            }
-            string version = string.Format("TShock Version {0} ({1}) now running.", Version, VersionCodename);
-            Console.WriteLine(version);
-            Log.Initialize(FileTools.SaveDir + "log.txt", LogLevel.All, false);
-            Log.Info(version);
-            Log.Info("Starting...");
-
-            GameHooks.PostInitialize += OnPostInit;
-            GameHooks.Update += OnUpdate;
-            ServerHooks.Chat += OnChat;
-            ServerHooks.Join += OnJoin;
-            NetHooks.GetData += GetData;
-            NetHooks.GreetPlayer += OnGreetPlayer;
-            NpcHooks.StrikeNpc += NpcHooks_OnStrikeNpc;
-            ServerHooks.Command += ServerHooks_OnCommand;
-
-            AppDomain.CurrentDomain.UnhandledException += CurrentDomain_UnhandledException;
-
-            Bans.LoadBans();
-
-            Log.Info("Hooks initialized");
-            Commands.InitCommands();
-            Log.Info("Commands initialized");
-
-            HandleCommandLine(Environment.GetCommandLineArgs());
-        }
-
-        /// <summary>
-        /// Handles exceptions that we didn't catch or that Red fucked up
-        /// </summary>
-        /// <param name="sender"></param>
-        /// <param name="e"></param>
-        private void CurrentDomain_UnhandledException(object sender, UnhandledExceptionEventArgs e)
-        {
-            if (e.IsTerminating)
-            {
-                if (Main.worldPathName != null)
-                {
-                    Main.worldPathName += ".crash";
-                    WorldGen.saveWorld();
-                }
-                DeInitialize();
-            }
-            Log.Error(e.ExceptionObject.ToString());
-        }
-
-        /// <summary>
-        /// When a server command is run.
-        /// </summary>
-        /// <param name="cmd"></param>
-        /// <param name="e"></param>
-        private void ServerHooks_OnCommand(string cmd, HandledEventArgs e)
-        {
-        }
-
-        public override void DeInitialize()
-        {
-            Bans.SaveBans();
-            ConfigurationManager.WriteJsonConfiguration();
-            GameHooks.PostInitialize -= OnPostInit;
-            GameHooks.Update -= OnUpdate;
-            ServerHooks.Chat -= OnChat;
-            ServerHooks.Join -= OnJoin;
-            ServerHooks.Command -= ServerHooks_OnCommand;
-            NetHooks.GetData -= GetData;
-            NetHooks.GreetPlayer -= OnGreetPlayer;
-            NpcHooks.StrikeNpc -= NpcHooks_OnStrikeNpc;
-        }
-
-        /*
-         * Hooks:
-         * */
-
-        private void NpcHooks_OnStrikeNpc(NpcStrikeEventArgs e)
-        {
-            if (ConfigurationManager.infiniteInvasion)
-            {
-                IncrementKills();
-                if (Main.invasionSize < 10)
-                {
-                    Main.invasionSize = 20000000;
-                }
-            }
-        }
-
-        private void GetData(GetDataEventArgs e)
-        {
-            if (!Netplay.serverSock[e.Msg.whoAmI].active || Netplay.serverSock[e.Msg.whoAmI].kill)
-                return;
-
-            if (Main.verboseNetplay)
-                Debug.WriteLine("{0:X} ({2}): {3} ({1:XX})", e.Msg.whoAmI, e.MsgID, Main.player[e.Msg.whoAmI].dead ? "dead " : "alive", MsgNames[e.MsgID]);
-
-            HandleGetDataD func;
-            if (GetDataFuncs.TryGetValue(e.MsgID, out func))
-            {
-                using (var data = new MemoryStream(e.Msg.readBuffer, e.Index, e.Length))
-                {
-                    e.Handled = func(data, e);
-                }
-            }
-        }
-
-        bool HandlePlayerInfo(MemoryStream data, GetDataEventArgs e)
-        {
-            var ban = Bans.GetBanByName(Main.player[e.Msg.whoAmI].name);
-            if (ban != null)
-            {
-                Tools.ForceKick(e.Msg.whoAmI, string.Format("You are banned: {0}", ban.Reason));
-                return true;
-            }
-            byte hair = e.Msg.readBuffer[e.Index + 1];
-            if (hair > 0x10)
-            {
-                Tools.ForceKick(e.Msg.whoAmI, "Hair crash exploit.");
-                return true;
-            }
-
-            string name = Encoding.ASCII.GetString(e.Msg.readBuffer, e.Index + 23, (e.Length - (e.Index + 23)) + e.Index - 1);
-            if (name.Length > 32)
-            {
-                Tools.ForceKick(e.Msg.whoAmI, "Name exceeded 32 characters.");
-                return true;
-            }
-            if (name.Trim().Length == 0)
-            {
-                Tools.ForceKick(e.Msg.whoAmI, "Empty Name.");
-                return true;
-            }
-            if (players[e.Msg.whoAmI] == null)
-            {
-                Tools.ForceKick(e.Msg.whoAmI, "Player doesn't exist");
-                return true;
-            }
-            if (players[e.Msg.whoAmI].receivedInfo)
-            {
-                return Tools.HandleGriefer(e.Msg.whoAmI, "Sent client info more than once");
-            }
-
-            players[e.Msg.whoAmI].receivedInfo = true;
-            return false;
-        }
-
-        bool HandleSendTileSquare(MemoryStream data, GetDataEventArgs e)
-        {
-            short size = data.ReadInt16();
-            int x = data.ReadInt32();
-            int y = data.ReadInt32();
-            int plyX = Math.Abs((int)Main.player[e.Msg.whoAmI].position.X / 16);
-            int plyY = Math.Abs((int)Main.player[e.Msg.whoAmI].position.Y / 16);
-            int tileX = Math.Abs(x);
-            int tileY = Math.Abs(y);
-            if (size > 5 || (ConfigurationManager.rangeChecks && (Math.Abs(plyX - tileX) > 32 || Math.Abs(plyY - tileY) > 32)))
-            {
-                Log.Debug(string.Format("SendTileSquare(PlyXY:{0}_{1}, TileXY:{2}_{3}, Result:{4}_{5}, Size:{6})",
-                        plyX, plyY,
-                        tileX, tileY,
-                        Math.Abs(plyX - tileX), Math.Abs(plyY - tileY),
-                        size
-                    ));
-                return Tools.HandleGriefer(e.Msg.whoAmI, "Send Tile Square Abuse");
-            }
-            return false;
-        }
-        bool HandleTile(MemoryStream data, GetDataEventArgs e)
-        {
-            byte type = data.ReadInt8();
-            int x = data.ReadInt32();
-            int y = data.ReadInt32();
-            byte tiletype = data.ReadInt8();
-            if (type == 1 || type == 3)
-            {
-                int plyX = Math.Abs((int)Main.player[e.Msg.whoAmI].position.X / 16);
-                int plyY = Math.Abs((int)Main.player[e.Msg.whoAmI].position.Y / 16);
-                int tileX = Math.Abs(x);
-                int tileY = Math.Abs(y);
-
-                if (Main.player[e.Msg.whoAmI].selectedItem == 0x72) //Dirt Rod
-                {
-                    return Tools.Kick(e.Msg.whoAmI, "Using dirt rod");
-                }
-
-                if (ConfigurationManager.rangeChecks && ((Math.Abs(plyX - tileX) > 32) || (Math.Abs(plyY - tileY) > 32)))
-                {
-                    Log.Debug(string.Format("TilePlaced(PlyXY:{0}_{1}, TileXY:{2}_{3}, Result:{4}_{5}, Type:{6})",
-                        plyX, plyY,
-                        tileX, tileY,
-                        Math.Abs(plyX - tileX), Math.Abs(plyY - tileY),
-                        tiletype
-                    ));
-                    return Tools.HandleGriefer(e.Msg.whoAmI, "Placing impossible to place blocks.");
-                }
-            } 
-            if (ConfigurationManager.disableBuild)
-            {
-                if (!players[e.Msg.whoAmI].group.HasPermission("editspawn"))
-                {
-                    Tools.SendMessage(e.Msg.whoAmI, "World protected from changes.", Color.Red);
-                    RevertPlayerChanges(e.Msg.whoAmI, type, x, y);
-                    return true;
-                }
-            }
-            if (ConfigurationManager.spawnProtect)
-            {
-                if (!players[e.Msg.whoAmI].group.HasPermission("editspawn"))
-                {
-                    var flag = CheckSpawn(x, y);
-                    if (flag)
-                    {
-                        Tools.SendMessage(e.Msg.whoAmI, "Spawn protected from changes.", Color.Red);
-                        RevertPlayerChanges(e.Msg.whoAmI, type, x, y);
-                        return true;
-                    }
-                }
-            }
-
-            if (type == 0 && BlacklistTiles[Main.tile[x, y].type] && Main.player[e.Msg.whoAmI].active)
-            {
-                players[e.Msg.whoAmI].tileThreshold++;
-                players[e.Msg.whoAmI].tilesDestroyed.Add(new Position(x, y), Main.tile[x, y]);
-            }
-
-            return false;
-        }
-
-        private static void RevertPlayerChanges(int player, byte action, int x, int y)
-        {
-            NetMessage.SendData(20, player, -1, "", 10, (float)(x - 5), (float)(y - 5), 0f);
-        }
-
-        bool HandleTogglePvp(MemoryStream data, GetDataEventArgs e)
-        {
-            int id = data.ReadByte();
-            bool pvp = data.ReadBoolean();
-
-            Main.player[e.Msg.whoAmI].hostile = pvp;
-            if (id != e.Msg.whoAmI)
-                Main.player[e.Msg.whoAmI].hostile = true;
-            if (ConfigurationManager.permaPvp)
-                Main.player[e.Msg.whoAmI].hostile = true;
-            NetMessage.SendData(30, -1, -1, "", e.Msg.whoAmI);
-            return true;
-        }
-
-        bool HandleSendSection(MemoryStream data, GetDataEventArgs e)
-        {
-            return Tools.HandleGriefer(e.Msg.whoAmI, "SendSection abuse.");
-        }
-
-        bool HandleNpcUpdate(MemoryStream data, GetDataEventArgs e)
-        {
-            return Tools.HandleGriefer(e.Msg.whoAmI, "Spawn NPC abuse");
-        }
-
-        bool HandlePlayerUpdate(MemoryStream data, GetDataEventArgs e)
-        {
-            byte plr = data.ReadInt8();
-            byte control = data.ReadInt8();
-            byte item = data.ReadInt8();
-            float posx = data.ReadSingle();
-            float posy = data.ReadSingle();
-            float velx = data.ReadSingle();
-            float vely = data.ReadSingle();
-
-            if (Main.verboseNetplay)
-                Debug.WriteLine("Update: {{{0},{1}}} {{{2}, {3}}}", (int)posx, (int)posy, (int)velx, (int)vely);
-
-            if (plr != e.Msg.whoAmI)
-            {
-                return Tools.HandleGriefer(e.Msg.whoAmI, "Update Player abuse");
-            }
-            return false;
-        }
-
-        bool HandleProjectileNew(MemoryStream data, GetDataEventArgs e)
-        {
-            short ident = data.ReadInt16();
-            float posx = data.ReadSingle();
-            float posy = data.ReadSingle();
-            float velx = data.ReadSingle();
-            float vely = data.ReadSingle();
-            float knockback = data.ReadSingle();
-            short dmg = data.ReadInt16();
-            byte owner = data.ReadInt8();
-            byte type = data.ReadInt8();
-
-            if (type == 29 || type == 28 || type == 37)
-            {
-                var plr = Main.player[e.Msg.whoAmI];
-                Log.Debug(string.Format("Explosive(PlyXY:{0}_{1}, Type:{2})",
-                        (int)(plr.position.X / 16),
-                        (int)(plr.position.Y / 16),
-                        type
-                    ));
-                return Tools.HandleExplosivesUser(e.Msg.whoAmI, "Throwing an explosive device.");
-            }
-            return false;
-        }
-
-        bool HandlePlayerKillMe(MemoryStream data, GetDataEventArgs e)
-        {
-            byte id = data.ReadInt8();
-            byte hitdirection = data.ReadInt8();
-            short dmg = data.ReadInt16();
-            bool pvp = data.ReadBoolean();
-
-            if (id != e.Msg.whoAmI)
-            {
-                return Tools.HandleGriefer(e.Msg.whoAmI, "Trying to execute KillMe on someone else.");
-            }
-            return false;
-        }
-
-        bool HandlePlayerDamage(MemoryStream data, GetDataEventArgs e)
-        {
-            byte playerid = data.ReadInt8();
-            byte direction = data.ReadInt8();
-            Int16 damage = data.ReadInt16();
-            byte pvp = data.ReadInt8();
-
-            return !Main.player[playerid].hostile;
-        }
-
-        bool HandleLiquidSet(MemoryStream data, GetDataEventArgs e)
-        {
-            int x = data.ReadInt32();
-            int y = data.ReadInt32();
-            byte liquid = data.ReadInt8();
-            bool lava = data.ReadBoolean();
-
-            //The liquid was picked up.
-            if (liquid == 0)
-                return false;
-
-            int plyX = Math.Abs((int)Main.player[e.Msg.whoAmI].position.X / 16);
-            int plyY = Math.Abs((int)Main.player[e.Msg.whoAmI].position.Y / 16);
-            int tileX = Math.Abs(x);
-            int tileY = Math.Abs(y);
-
-            bool bucket = false;
-            for (int i = 0; i < 44; i++)
-            {
-                if (Main.player[e.Msg.whoAmI].inventory[i].type >= 205 && Main.player[e.Msg.whoAmI].inventory[i].type <= 207)
-                {
-                    bucket = true;
-                    break;
-                }
-            }
-
-            if (lava && !players[e.Msg.whoAmI].group.HasPermission("canlava"))
-            {
-                Tools.SendMessage(e.Msg.whoAmI, "You do not have permission to use lava", Color.Red);
-                Tools.SendLogs(string.Format("{0} tried using lava", Main.player[e.Msg.whoAmI].name), Color.Red);
-
-                return true;
-            }
-            if (!lava && !players[e.Msg.whoAmI].group.HasPermission("canwater"))
-            {
-                Tools.SendMessage(e.Msg.whoAmI, "You do not have permission to use water", Color.Red);
-                Tools.SendLogs(string.Format("{0} tried using water", Main.player[e.Msg.whoAmI].name), Color.Red);
-                return true;
-            }
-
-            if (!bucket)
-            {
-                Log.Debug(string.Format("{0}(PlyXY:{1}_{2}, TileXY:{3}_{4}, Result:{5}_{6}, Amount:{7})",
-                    lava ? "Lava" : "Water",
-                        plyX, plyY,
-                        tileX, tileY,
-                        Math.Abs(plyX - tileX), Math.Abs(plyY - tileY),
-                           liquid
-                    ));
-                return Tools.HandleGriefer(e.Msg.whoAmI, "Manipulating liquid without bucket."); ;
-            }
-            if (ConfigurationManager.rangeChecks && ((Math.Abs(plyX - tileX) > 32) || (Math.Abs(plyY - tileY) > 32)))
-            {
-                Log.Debug(string.Format("Liquid(PlyXY:{0}_{1}, TileXY:{2}_{3}, Result:{4}_{5}, Amount:{6})",
-                           plyX, plyY,
-                           tileX, tileY,
-                           Math.Abs(plyX - tileX), Math.Abs(plyY - tileY),
-                           liquid
-                       ));
-                return Tools.HandleGriefer(e.Msg.whoAmI, "Placing impossible to place liquid."); ;
-            }
-
-            if (ConfigurationManager.spawnProtect)
-            {
-                if (!players[e.Msg.whoAmI].group.HasPermission("editspawn"))
-                {
-                    var flag = CheckSpawn(x, y);
-                    if (flag)
-                    {
-                        Tools.SendMessage(e.Msg.whoAmI, "The spawn is protected!", Color.Red);
-                        return true;
-                    }
-                }
-            }
-            return false;
-        }
-
-        bool HandleTileKill(MemoryStream data, GetDataEventArgs e)
-        {
-            int tilex = data.ReadInt32();
-            int tiley = data.ReadInt32();
-            if (tilex < 0 || tilex >= Main.maxTilesX || tiley < 0 || tiley >= Main.maxTilesY)
-                return false;
-
-            if (Main.tile[tilex, tiley].type != 0x15) //Chest
-            {
-                Log.Debug(string.Format("TileKill(TileXY:{0}_{1}, Type:{2})",
-                        tilex, tiley,
-                        Main.tile[tilex, tiley].type
-                    ));
-                Tools.ForceKick(e.Msg.whoAmI, string.Format("Tile Kill abuse ({0})", Main.tile[tilex, tiley].type));
-                return true;
-            }
-            return false;
-        }
-
-        private void OnGreetPlayer(int who, HandledEventArgs e)
-        {
-            if (Main.netMode != 2)
-                return;
-
-            Log.Info(string.Format("{0} ({1}) from '{2}' group joined.", Tools.FindPlayer(who), Tools.GetPlayerIP(who), players[who].group.GetName()));
-
-            Tools.ShowMOTD(who);
-            if (HackedHealth(who))
-            {
-                Tools.HandleCheater(who, "Hacked health.");
-            }
-            if (ConfigurationManager.permaPvp)
-            {
-                Main.player[who].hostile = true;
-                NetMessage.SendData(30, -1, -1, "", who);
-            }
-            if (players[who].group.HasPermission("causeevents") && ConfigurationManager.infiniteInvasion)
-            {
-                StartInvasion();
-            }
-            e.Handled = true;
-        }
-
-        private void OnChat(messageBuffer msg, int ply, string text, HandledEventArgs e)
-        {
-            if (Main.netMode != 2)
-                return;
-
-            if (msg.whoAmI != ply)
-            {
-                e.Handled = Tools.HandleGriefer(ply, "Faking Chat");
-                return;
-            }
-
-            if (players[ply].group.HasPermission("adminchat") && !text.StartsWith("/"))
-            {
-                Tools.Broadcast(ConfigurationManager.adminChatPrefix + "<" + Main.player[ply].name + "> " + text, ConfigurationManager.adminChatRGB);
-                e.Handled = true;
-                return;
-            }
-
-            int x = (int)Main.player[ply].position.X;
-            int y = (int)Main.player[ply].position.Y;
-
-            if (text.StartsWith("/"))
-            {
-                text = text.Remove(0, 1);
-
-                var args = Commands.ParseParameters(text);
-                if (args.Count < 1)
-                    return;
-
-                string scmd = args[0];
-                args.RemoveAt(0);
-
-                Commands.Command cmd = null;
-                for (int i = 0; i < Commands.commands.Count; i++)
-                {
-                    if (Commands.commands[i].Name().Equals(scmd))
-                    {
-                        cmd = Commands.commands[i];
-                    }
-                }
-
-                if (cmd == null)
-                {
-                    Tools.SendMessage(ply, "That command does not exist, try /help", Color.Red);
-                }
-                else
-                {
-                    if (!cmd.CanRun(players[ply]))
-                    {
-                        Tools.SendLogs(string.Format("{0} tried to execute {1}", Tools.FindPlayer(ply), cmd.Name()), Color.Red);
-                        Tools.SendMessage(ply, "You do not have access to that command.", Color.Red);
-                    }
-                    else
-                    {
-                        Tools.SendLogs(string.Format("{0} executed: /{1}", Tools.FindPlayer(ply), text), Color.Red);
-                        cmd.Run(text, players[ply], args);
-                    }
-                }
-                e.Handled = true;
-            }
-        }
-
-        private void OnJoin(int ply, HandledEventArgs handler)
-        {
-            if (Main.netMode != 2)
-            {
-                return;
-            }
-
-            string ip = Tools.GetPlayerIP(ply);
-            players[ply] = new TSPlayer(ply);
-            players[ply].group = Tools.GetGroupForIP(ip);
-
-            if (Tools.activePlayers() + 1 > ConfigurationManager.maxSlots &&
-                !players[ply].group.HasPermission("reservedslot"))
-            {
-                Tools.ForceKick(ply, "Server is full");
-                handler.Handled = true;
-            }
-            else
-            {
-                var ban = Bans.GetBanByIp(ip);
-                if (ban != null)
-                {
-                    Tools.ForceKick(ply, string.Format("You are banned: {0}", ban.Reason));
-                    handler.Handled = true;
-                }
-                else if (!FileTools.OnWhitelist(ip))
-                {
-                    Tools.ForceKick(ply, "Not on whitelist.");
-                    handler.Handled = true;
-                }
-            }
-
-            Netplay.serverSock[ply].spamCheck = ConfigurationManager.spamChecks;
-        }
-
-        private void OnPostInit()
-        {
-            if (!File.Exists(FileTools.SaveDir + "auth.lck"))
-            {
-                Random r = new Random((int)DateTime.Now.ToBinary());
-                ConfigurationManager.authToken = r.Next(100000, 10000000);
-                Console.WriteLine("TShock Notice: To become SuperAdmin, join the game and type /auth " +
-                                  ConfigurationManager.authToken);
-                Console.WriteLine("This token will only display ONCE. This only works ONCE. If you don't use it and the server goes down, delete auth.lck.");
-                FileTools.CreateFile(FileTools.SaveDir + "auth.lck");
-            }
-        }
-
-        void HandleCommandLine(string[] parms)
-        {
-            for (int i = 0; i < parms.Length; i++)
-            {
-                if (parms[i].ToLower() == "-ip")
-                {
-                    IPAddress ip;
-                    if (IPAddress.TryParse(parms[++i], out ip))
-                    {
-                        Netplay.serverListenIP = ip;
-                        Console.Write("Using IP: {0}", ip);
-                    }
-                    else
-                    {
-                        Console.WriteLine("Bad IP: {0}", parms[i]);
-                    }
-                }
-            }
-        }
-
-        private void OnUpdate(GameTime time)
-        {
-            UpdateManager.UpdateProcedureCheck();
-            for (int i = 0; i < Main.maxPlayers; i++)
-            {
-                if (Main.player[i].active == false)
-                    continue;
-                if (players[i].tileThreshold >= 20)
-                {
-                    if (Tools.HandleTntUser(i, "Kill tile abuse detected."))
-                    {
-                        RevertKillTile(i);
-                        players[i].tileThreshold = 0;
-                        players[i].tilesDestroyed.Clear();
-                    }
-                    else if (players[i].tileThreshold > 0)
-                    {
-                        players[i].tileThreshold = 0;
-                        players[i].tilesDestroyed.Clear();
-                    }
-
-                }
-                else if (players[i].tileThreshold > 0)
-                {
-                    players[i].tileThreshold = 0;
-                }
-            }
-        }
-
-        /*
-         * Useful stuff:
-         * */
-
-        public static void Teleport(int ply, int x, int y)
-        {
-            Main.player[ply].position.X = x;
-            Main.player[ply].position.Y = y;
-            NetMessage.SendData(0x0d, -1, ply, "", ply);
-            NetMessage.SendData(0x0d, -1, -1, "", ply);
-            NetMessage.syncPlayers();
-        }
-
-        public static void Teleport(int ply, float x, float y)
-        {
-            Main.player[ply].position.X = x;
-            Main.player[ply].position.Y = y;
-            NetMessage.SendData(0x0d, -1, ply, "", ply);
-            NetMessage.SendData(0x0d, -1, -1, "", ply);
-            NetMessage.syncPlayers();
-        }
-
-        public static void StartInvasion()
-        {
-            Main.invasionType = 1;
-            if (ConfigurationManager.infiniteInvasion)
-            {
-                Main.invasionSize = 20000000;
-            }
-            else
-            {
-                Main.invasionSize = 100 + (ConfigurationManager.invasionMultiplier * Tools.activePlayers());
-            }
-
-            Main.invasionWarn = 0;
-            if (new Random().Next(2) == 0)
-            {
-                Main.invasionX = 0.0;
-            }
-            else
-            {
-                Main.invasionX = Main.maxTilesX;
-            }
-        }
-
-        public static void IncrementKills()
-        {
-            ConfigurationManager.killCount++;
-            Random r = new Random();
-            int random = r.Next(5);
-            if (ConfigurationManager.killCount % 100 == 0)
-            {
-                switch (random)
-                {
-                    case 0:
-                        Tools.Broadcast(string.Format("You call that a lot? {0} goblins killed!", ConfigurationManager.killCount));
-                        break;
-                    case 1:
-                        Tools.Broadcast(string.Format("Fatality! {0} goblins killed!", ConfigurationManager.killCount));
-                        break;
-                    case 2:
-                        Tools.Broadcast(string.Format("Number of 'noobs' killed to date: {0}", ConfigurationManager.killCount));
-                        break;
-                    case 3:
-                        Tools.Broadcast(string.Format("Duke Nukem would be proud. {0} goblins killed.", ConfigurationManager.killCount));
-                        break;
-                    case 4:
-                        Tools.Broadcast(string.Format("You call that a lot? {0} goblins killed!", ConfigurationManager.killCount));
-                        break;
-                    case 5:
-                        Tools.Broadcast(string.Format("{0} copies of Call of Duty smashed.", ConfigurationManager.killCount));
-                        break;
-                }
-            }
-        }
-
-        public static void UpdateInventories()
-        {
-            for (int i = 0; i < Main.player.Length; i++)
-            {
-                for (int j = 0; j < 44; j++)
-                {
-                    for (int h = 0; h < Main.player.Length; h++)
-                        NetMessage.SendData(5, h, i, Main.player[i].inventory[j].name, i, j, 0f, 0f);
-                }
-            }
-        }
-
-        public static void UpdatePlayers()
-        {
-            for (int i = 0; i < Main.player.Length; i++)
-            {
-                for (int h = 0; h < Main.player.Length; h++)
-                    NetMessage.SendData(0x0d, i, -1, "", h);
-            }
-        }
-
-        public static void PlayerDamage(int plr, int damage)
-        {
-            NetMessage.SendData(26, -1, -1, "", plr, ((new Random()).Next(-1, 1)), damage, (float)0);
-        }
-
-        //TODO : Notify the player if there is more than one match. (or do we want a First() kinda thing?)
-        public static int GetNPCID(string name, bool exact = false)
-        {
-            NPC npc = new NPC();
-            for (int i = 1; i < Main.maxNPCTypes; i++)
-            {
-                if (exact)
-                {
-                    //Method #1 - must be exact match, allows support for different coloured slimes
-                    npc.SetDefaults(name);
-                    if (npc.name == name)
-                        return i;
-                }
-                else
-                {
-                    //Method #2 - allows impartial matching
-                    name = name.ToLower();
-                    npc.SetDefaults(i);
-                    if (npc.name.ToLower().StartsWith(name))
-                        return i;
-                }
-            }
-            return -1;
-        }
-
-        public static int GetItemID(string name)
-        {
-            Item item = new Item();
-            name = name.ToLower();
-            for (int i = 1; i < Main.maxItemTypes; i++)
-            {
-                item.SetDefaults(i);
-                if (item.name.ToLower().StartsWith(name))
-                    return i;
-            }
-            return -1;
-        }
-
-        public static bool CheckSpawn(int x, int y)
-        {
-            Vector2 tile = new Vector2(x, y);
-            Vector2 spawn = new Vector2(Main.spawnTileX, Main.spawnTileY);
-            var distance = Vector2.Distance(spawn, tile);
-            if (distance > ConfigurationManager.spawnProtectRadius)
-                return false;
-            else
-                return true;
-        }
-
-        public class Position
-        {
-            public float X;
-            public float Y;
-
-            public Position(float x, float y)
-            {
-                X = x;
-                Y = y;
-            }
-        }
-
-        public static void RevertKillTile(int ply)
-        {
-            Tile[] tiles = new Tile[players[ply].tilesDestroyed.Count];
-            players[ply].tilesDestroyed.Values.CopyTo(tiles, 0);
-            Position[] positions = new Position[players[ply].tilesDestroyed.Count];
-            players[ply].tilesDestroyed.Keys.CopyTo(positions, 0);
-            for (int i = (players[ply].tilesDestroyed.Count - 1); i >= 0; i--)
-            {
-                Main.tile[(int)positions[i].X, (int)positions[i].Y] = tiles[i];
-                NetMessage.SendData(17, -1, -1, "", 1, positions[i].X, positions[i].Y, (float)0);
-            }
-        }
-
-        public static bool HackedHealth(int ply)
-        {
-            return (Main.player[ply].statManaMax > 200) ||
-                    (Main.player[ply].statMana > 200) ||
-                    (Main.player[ply].statLifeMax > 400) ||
-                    (Main.player[ply].statLife > 400);
-        }
-
-
-        static readonly Dictionary<byte, string> MsgNames = new Dictionary<byte, string>()
-        {
-            {1, "Connect Request"},
-            {2, "Disconnect"},
-            {3, "Continue Connecting"},
-            {4, "Player Info"},
-            {5, "Player Slot"},
-            {6, "Continue Connecting (2)"},
-            {7, "World Info"},
-            {8, "Tile Get Section"},
-            {9, "Status"},
-            {10, "Tile Send Section"},
-            {11, "Tile Frame Section"},
-            {12, "Player Spawn"},
-            {13, "Player Update"},
-            {14, "Player Active"},
-            {15, "Sync Players"},
-            {16, "Player HP"},
-            {17, "Tile"},
-            {18, "Time Set"},
-            {19, "Door Use"},
-            {20, "Tile Send Square"},
-            {21, "Item Drop"},
-            {22, "Item Owner"},
-            {23, "Npc Update"},
-            {24, "Npc Item Strike"},
-            {25, "Chat Text"},
-            {26, "Player Damage"},
-            {27, "Projectile New"},
-            {28, "Npc Strike"},
-            {29, "Projectile Destroy"},
-            {30, "Toggle PVP"},
-            {31, "Chest Get Contents"},
-            {32, "Chest Item"},
-            {33, "Chest Open"},
-            {34, "Tile Kill"},
-            {35, "Effect Heal"},
-            {36, "Zones"},
-            {37, "Password Requied"},
-            {38, "Password Send"},
-            {39, "Item Unown"},
-            {40, "Npc Talk"},
-            {41, "Player Animation"},
-            {42, "Player Mana"},
-            {43, "Effect Mana"},
-            {44, "Player Kill Me"},
-            {45, "Player Team"},
-            {46, "Sign Read"},
-            {47, "Sign New"},
-            {48, "Liquid Set"},
-            {49, "Player Spawn Self"},
-        };
-    }
+﻿/*   
+TShock, a server mod for Terraria
+Copyright (C) 2011 The TShock Team
+
+This program is free software: you can redistribute it and/or modify
+it under the terms of the GNU General Public License as published by
+the Free Software Foundation, either version 3 of the License, or
+(at your option) any later version.
+
+This program is distributed in the hope that it will be useful,
+but WITHOUT ANY WARRANTY; without even the implied warranty of
+MERCHANTABILITY or FITNESS FOR A PARTICULAR PURPOSE.  See the
+GNU General Public License for more details.
+
+You should have received a copy of the GNU General Public License
+along with this program.  If not, see <http://www.gnu.org/licenses/>.
+*/
+using System;
+using System.Collections.Generic;
+using System.Diagnostics;
+using System.IO;
+using System.Net;
+using System.Text;
+using Microsoft.Xna.Framework;
+using Microsoft.Xna.Framework.Content;
+using StreamBinary;
+using Terraria;
+using TerrariaAPI;
+using TerrariaAPI.Hooks;
+
+namespace TShockAPI
+{
+    [APIVersion(1, 3)]
+    public class TShock : TerrariaPlugin
+    {
+        public static TSPlayer[] players = new TSPlayer[Main.maxPlayers];
+
+        public static string saveDir = "./tshock/";
+
+        public static Version VersionNum = new Version(2, 1, 0, 3);
+
+        public static string VersionCodename = "Forgot to increase the version.";
+
+        private static bool[] BlacklistTiles;
+
+        public static BanManager Bans = new BanManager(Path.Combine(saveDir, "bans.txt"));
+
+        delegate bool HandleGetDataD(MemoryStream data, GetDataEventArgs e);
+        Dictionary<byte, HandleGetDataD> GetDataFuncs;
+
+        public override Version Version
+        {
+            get { return VersionNum; }
+        }
+
+        public override string Name
+        {
+            get { return "TShock"; }
+        }
+
+        public override string Author
+        {
+            get { return "The TShock Team"; }
+        }
+
+        public override string Description
+        {
+            get { return "The administration modification of the future."; }
+        }
+
+        static TShock()
+        {
+            //Tools.LoadGroups();
+
+            #region Blacklisted tiles
+
+            BlacklistTiles = new bool[0x80];
+            BlacklistTiles[0] = true;
+            BlacklistTiles[1] = true;
+            BlacklistTiles[2] = true;
+            BlacklistTiles[6] = true;
+            BlacklistTiles[7] = true;
+            BlacklistTiles[8] = true;
+            BlacklistTiles[9] = true;
+            BlacklistTiles[22] = true;
+            BlacklistTiles[23] = true;
+            BlacklistTiles[25] = true;
+            BlacklistTiles[30] = true;
+            BlacklistTiles[37] = true;
+            BlacklistTiles[38] = true;
+            BlacklistTiles[39] = true;
+            BlacklistTiles[40] = true;
+            BlacklistTiles[41] = true;
+            BlacklistTiles[43] = true;
+            BlacklistTiles[44] = true;
+            BlacklistTiles[45] = true;
+            BlacklistTiles[46] = true;
+            BlacklistTiles[47] = true;
+            BlacklistTiles[53] = true;
+            BlacklistTiles[54] = true;
+            BlacklistTiles[56] = true;
+            BlacklistTiles[57] = true;
+            BlacklistTiles[58] = true;
+            BlacklistTiles[59] = true;
+            BlacklistTiles[60] = true;
+            BlacklistTiles[63] = true;
+            BlacklistTiles[64] = true;
+            BlacklistTiles[65] = true;
+            BlacklistTiles[66] = true;
+            BlacklistTiles[67] = true;
+            BlacklistTiles[68] = true;
+            BlacklistTiles[70] = true;
+            BlacklistTiles[75] = true;
+            BlacklistTiles[76] = true;
+
+            #endregion Blacklisted tiles
+        }
+
+        public TShock(Main game)
+            : base(game)
+        {
+
+            GetDataFuncs = new Dictionary<byte, HandleGetDataD>
+            {
+                {0x4, HandlePlayerInfo},
+                {0xA, HandleSendSection},
+                {0xD, HandlePlayerUpdate},
+                {0x11, HandleTile},
+                {0x14, HandleSendTileSquare},
+                {0x17, HandleNpcUpdate},
+                {0x1A, HandlePlayerDamage},
+                {0x1B, HandleProjectileNew},
+                {0x1E, HandleTogglePvp},
+                {0x22, HandleTileKill},
+                {0x2C, HandlePlayerKillMe},
+                {0x30, HandleLiquidSet},
+            };
+        }
+
+        public override void Initialize()
+        {
+            try
+            {
+                FileTools.SetupConfig();
+            }
+            catch (Exception ex)
+            {
+                Console.WriteLine(ex.ToString());
+            }
+            string version = string.Format("TShock Version {0} ({1}) now running.", Version, VersionCodename);
+            Console.WriteLine(version);
+            Log.Initialize(FileTools.SaveDir + "log.txt", LogLevel.All, false);
+            Log.Info(version);
+            Log.Info("Starting...");
+
+            GameHooks.PostInitialize += OnPostInit;
+            GameHooks.Update += OnUpdate;
+            ServerHooks.Chat += OnChat;
+            ServerHooks.Join += OnJoin;
+            NetHooks.GetData += GetData;
+            NetHooks.GreetPlayer += OnGreetPlayer;
+            NpcHooks.StrikeNpc += NpcHooks_OnStrikeNpc;
+            ServerHooks.Command += ServerHooks_OnCommand;
+
+            AppDomain.CurrentDomain.UnhandledException += CurrentDomain_UnhandledException;
+
+            Bans.LoadBans();
+
+            Log.Info("Hooks initialized");
+            Commands.InitCommands();
+            Log.Info("Commands initialized");
+
+            HandleCommandLine(Environment.GetCommandLineArgs());
+        }
+
+        /// <summary>
+        /// Handles exceptions that we didn't catch or that Red fucked up
+        /// </summary>
+        /// <param name="sender"></param>
+        /// <param name="e"></param>
+        private void CurrentDomain_UnhandledException(object sender, UnhandledExceptionEventArgs e)
+        {
+            if (e.IsTerminating)
+            {
+                if (Main.worldPathName != null)
+                {
+                    Main.worldPathName += ".crash";
+                    WorldGen.saveWorld();
+                }
+                DeInitialize();
+            }
+            Log.Error(e.ExceptionObject.ToString());
+        }
+
+        /// <summary>
+        /// When a server command is run.
+        /// </summary>
+        /// <param name="cmd"></param>
+        /// <param name="e"></param>
+        private void ServerHooks_OnCommand(string cmd, HandledEventArgs e)
+        {
+        }
+
+        public override void DeInitialize()
+        {
+            Bans.SaveBans();
+            ConfigurationManager.WriteJsonConfiguration();
+            GameHooks.PostInitialize -= OnPostInit;
+            GameHooks.Update -= OnUpdate;
+            ServerHooks.Chat -= OnChat;
+            ServerHooks.Join -= OnJoin;
+            ServerHooks.Command -= ServerHooks_OnCommand;
+            NetHooks.GetData -= GetData;
+            NetHooks.GreetPlayer -= OnGreetPlayer;
+            NpcHooks.StrikeNpc -= NpcHooks_OnStrikeNpc;
+        }
+
+        /*
+         * Hooks:
+         * */
+
+        private void NpcHooks_OnStrikeNpc(NpcStrikeEventArgs e)
+        {
+            if (ConfigurationManager.infiniteInvasion)
+            {
+                IncrementKills();
+                if (Main.invasionSize < 10)
+                {
+                    Main.invasionSize = 20000000;
+                }
+            }
+        }
+
+        private void GetData(GetDataEventArgs e)
+        {
+            if (!Netplay.serverSock[e.Msg.whoAmI].active || Netplay.serverSock[e.Msg.whoAmI].kill)
+                return;
+
+            if (Main.verboseNetplay)
+                Debug.WriteLine("{0:X} ({2}): {3} ({1:XX})", e.Msg.whoAmI, e.MsgID, Main.player[e.Msg.whoAmI].dead ? "dead " : "alive", MsgNames[e.MsgID]);
+
+            HandleGetDataD func;
+            if (GetDataFuncs.TryGetValue(e.MsgID, out func))
+            {
+                using (var data = new MemoryStream(e.Msg.readBuffer, e.Index, e.Length))
+                {
+                    e.Handled = func(data, e);
+                }
+            }
+        }
+
+        bool HandlePlayerInfo(MemoryStream data, GetDataEventArgs e)
+        {
+            var ban = Bans.GetBanByName(Main.player[e.Msg.whoAmI].name);
+            if (ban != null)
+            {
+                Tools.ForceKick(e.Msg.whoAmI, string.Format("You are banned: {0}", ban.Reason));
+                return true;
+            }
+            byte hair = e.Msg.readBuffer[e.Index + 1];
+            if (hair > 0x10)
+            {
+                Tools.ForceKick(e.Msg.whoAmI, "Hair crash exploit.");
+                return true;
+            }
+
+            string name = Encoding.ASCII.GetString(e.Msg.readBuffer, e.Index + 23, (e.Length - (e.Index + 23)) + e.Index - 1);
+            if (name.Length > 32)
+            {
+                Tools.ForceKick(e.Msg.whoAmI, "Name exceeded 32 characters.");
+                return true;
+            }
+            if (name.Trim().Length == 0)
+            {
+                Tools.ForceKick(e.Msg.whoAmI, "Empty Name.");
+                return true;
+            }
+            if (players[e.Msg.whoAmI] == null)
+            {
+                Tools.ForceKick(e.Msg.whoAmI, "Player doesn't exist");
+                return true;
+            }
+            if (players[e.Msg.whoAmI].receivedInfo)
+            {
+                return Tools.HandleGriefer(e.Msg.whoAmI, "Sent client info more than once");
+            }
+
+            players[e.Msg.whoAmI].receivedInfo = true;
+            return false;
+        }
+
+        bool HandleSendTileSquare(MemoryStream data, GetDataEventArgs e)
+        {
+            short size = data.ReadInt16();
+            int x = data.ReadInt32();
+            int y = data.ReadInt32();
+            int plyX = Math.Abs((int)Main.player[e.Msg.whoAmI].position.X / 16);
+            int plyY = Math.Abs((int)Main.player[e.Msg.whoAmI].position.Y / 16);
+            int tileX = Math.Abs(x);
+            int tileY = Math.Abs(y);
+            if (size > 5 || (ConfigurationManager.rangeChecks && (Math.Abs(plyX - tileX) > 32 || Math.Abs(plyY - tileY) > 32)))
+            {
+                Log.Debug(string.Format("SendTileSquare(PlyXY:{0}_{1}, TileXY:{2}_{3}, Result:{4}_{5}, Size:{6})",
+                        plyX, plyY,
+                        tileX, tileY,
+                        Math.Abs(plyX - tileX), Math.Abs(plyY - tileY),
+                        size
+                    ));
+                return Tools.HandleGriefer(e.Msg.whoAmI, "Send Tile Square Abuse");
+            }
+            return false;
+        }
+        bool HandleTile(MemoryStream data, GetDataEventArgs e)
+        {
+            byte type = data.ReadInt8();
+            int x = data.ReadInt32();
+            int y = data.ReadInt32();
+            byte tiletype = data.ReadInt8();
+            if (type == 1 || type == 3)
+            {
+                int plyX = Math.Abs((int)Main.player[e.Msg.whoAmI].position.X / 16);
+                int plyY = Math.Abs((int)Main.player[e.Msg.whoAmI].position.Y / 16);
+                int tileX = Math.Abs(x);
+                int tileY = Math.Abs(y);
+
+                if (Main.player[e.Msg.whoAmI].selectedItem == 0x72) //Dirt Rod
+                {
+                    return Tools.Kick(e.Msg.whoAmI, "Using dirt rod");
+                }
+
+                if (ConfigurationManager.rangeChecks && ((Math.Abs(plyX - tileX) > 32) || (Math.Abs(plyY - tileY) > 32)))
+                {
+                    Log.Debug(string.Format("TilePlaced(PlyXY:{0}_{1}, TileXY:{2}_{3}, Result:{4}_{5}, Type:{6})",
+                        plyX, plyY,
+                        tileX, tileY,
+                        Math.Abs(plyX - tileX), Math.Abs(plyY - tileY),
+                        tiletype
+                    ));
+                    return Tools.HandleGriefer(e.Msg.whoAmI, "Placing impossible to place blocks.");
+                }
+            } 
+            if (ConfigurationManager.disableBuild)
+            {
+                if (!players[e.Msg.whoAmI].group.HasPermission("editspawn"))
+                {
+                    Tools.SendMessage(e.Msg.whoAmI, "World protected from changes.", Color.Red);
+                    RevertPlayerChanges(e.Msg.whoAmI, type, x, y);
+                    return true;
+                }
+            }
+            if (ConfigurationManager.spawnProtect)
+            {
+                if (!players[e.Msg.whoAmI].group.HasPermission("editspawn"))
+                {
+                    var flag = CheckSpawn(x, y);
+                    if (flag)
+                    {
+                        Tools.SendMessage(e.Msg.whoAmI, "Spawn protected from changes.", Color.Red);
+                        RevertPlayerChanges(e.Msg.whoAmI, type, x, y);
+                        return true;
+                    }
+                }
+            }
+
+            if (type == 0 && BlacklistTiles[Main.tile[x, y].type] && Main.player[e.Msg.whoAmI].active)
+            {
+                players[e.Msg.whoAmI].tileThreshold++;
+                players[e.Msg.whoAmI].tilesDestroyed.Add(new Position(x, y), Main.tile[x, y]);
+            }
+
+            return false;
+        }
+
+        private static void RevertPlayerChanges(int player, byte action, int x, int y)
+        {
+            NetMessage.SendData(20, player, -1, "", 10, (float)(x - 5), (float)(y - 5), 0f);
+        }
+
+        bool HandleTogglePvp(MemoryStream data, GetDataEventArgs e)
+        {
+            int id = data.ReadByte();
+            bool pvp = data.ReadBoolean();
+
+            Main.player[e.Msg.whoAmI].hostile = pvp;
+            if (id != e.Msg.whoAmI)
+                Main.player[e.Msg.whoAmI].hostile = true;
+            if (ConfigurationManager.permaPvp)
+                Main.player[e.Msg.whoAmI].hostile = true;
+            NetMessage.SendData(30, -1, -1, "", e.Msg.whoAmI);
+            return true;
+        }
+
+        bool HandleSendSection(MemoryStream data, GetDataEventArgs e)
+        {
+            return Tools.HandleGriefer(e.Msg.whoAmI, "SendSection abuse.");
+        }
+
+        bool HandleNpcUpdate(MemoryStream data, GetDataEventArgs e)
+        {
+            return Tools.HandleGriefer(e.Msg.whoAmI, "Spawn NPC abuse");
+        }
+
+        bool HandlePlayerUpdate(MemoryStream data, GetDataEventArgs e)
+        {
+            byte plr = data.ReadInt8();
+            byte control = data.ReadInt8();
+            byte item = data.ReadInt8();
+            float posx = data.ReadSingle();
+            float posy = data.ReadSingle();
+            float velx = data.ReadSingle();
+            float vely = data.ReadSingle();
+
+            if (Main.verboseNetplay)
+                Debug.WriteLine("Update: {{{0},{1}}} {{{2}, {3}}}", (int)posx, (int)posy, (int)velx, (int)vely);
+
+            if (plr != e.Msg.whoAmI)
+            {
+                return Tools.HandleGriefer(e.Msg.whoAmI, "Update Player abuse");
+            }
+            return false;
+        }
+
+        bool HandleProjectileNew(MemoryStream data, GetDataEventArgs e)
+        {
+            short ident = data.ReadInt16();
+            float posx = data.ReadSingle();
+            float posy = data.ReadSingle();
+            float velx = data.ReadSingle();
+            float vely = data.ReadSingle();
+            float knockback = data.ReadSingle();
+            short dmg = data.ReadInt16();
+            byte owner = data.ReadInt8();
+            byte type = data.ReadInt8();
+
+            if (type == 29 || type == 28 || type == 37)
+            {
+                var plr = Main.player[e.Msg.whoAmI];
+                Log.Debug(string.Format("Explosive(PlyXY:{0}_{1}, Type:{2})",
+                        (int)(plr.position.X / 16),
+                        (int)(plr.position.Y / 16),
+                        type
+                    ));
+                return Tools.HandleExplosivesUser(e.Msg.whoAmI, "Throwing an explosive device.");
+            }
+            return false;
+        }
+
+        bool HandlePlayerKillMe(MemoryStream data, GetDataEventArgs e)
+        {
+            byte id = data.ReadInt8();
+            byte hitdirection = data.ReadInt8();
+            short dmg = data.ReadInt16();
+            bool pvp = data.ReadBoolean();
+
+            if (id != e.Msg.whoAmI)
+            {
+                return Tools.HandleGriefer(e.Msg.whoAmI, "Trying to execute KillMe on someone else.");
+            }
+            return false;
+        }
+
+        bool HandlePlayerDamage(MemoryStream data, GetDataEventArgs e)
+        {
+            byte playerid = data.ReadInt8();
+            byte direction = data.ReadInt8();
+            Int16 damage = data.ReadInt16();
+            byte pvp = data.ReadInt8();
+
+            return !Main.player[playerid].hostile;
+        }
+
+        bool HandleLiquidSet(MemoryStream data, GetDataEventArgs e)
+        {
+            int x = data.ReadInt32();
+            int y = data.ReadInt32();
+            byte liquid = data.ReadInt8();
+            bool lava = data.ReadBoolean();
+
+            //The liquid was picked up.
+            if (liquid == 0)
+                return false;
+
+            int plyX = Math.Abs((int)Main.player[e.Msg.whoAmI].position.X / 16);
+            int plyY = Math.Abs((int)Main.player[e.Msg.whoAmI].position.Y / 16);
+            int tileX = Math.Abs(x);
+            int tileY = Math.Abs(y);
+
+            bool bucket = false;
+            for (int i = 0; i < 44; i++)
+            {
+                if (Main.player[e.Msg.whoAmI].inventory[i].type >= 205 && Main.player[e.Msg.whoAmI].inventory[i].type <= 207)
+                {
+                    bucket = true;
+                    break;
+                }
+            }
+
+            if (lava && !players[e.Msg.whoAmI].group.HasPermission("canlava"))
+            {
+                Tools.SendMessage(e.Msg.whoAmI, "You do not have permission to use lava", Color.Red);
+                Tools.SendLogs(string.Format("{0} tried using lava", Main.player[e.Msg.whoAmI].name), Color.Red);
+
+                return true;
+            }
+            if (!lava && !players[e.Msg.whoAmI].group.HasPermission("canwater"))
+            {
+                Tools.SendMessage(e.Msg.whoAmI, "You do not have permission to use water", Color.Red);
+                Tools.SendLogs(string.Format("{0} tried using water", Main.player[e.Msg.whoAmI].name), Color.Red);
+                return true;
+            }
+
+            if (!bucket)
+            {
+                Log.Debug(string.Format("{0}(PlyXY:{1}_{2}, TileXY:{3}_{4}, Result:{5}_{6}, Amount:{7})",
+                    lava ? "Lava" : "Water",
+                        plyX, plyY,
+                        tileX, tileY,
+                        Math.Abs(plyX - tileX), Math.Abs(plyY - tileY),
+                           liquid
+                    ));
+                return Tools.HandleGriefer(e.Msg.whoAmI, "Manipulating liquid without bucket."); ;
+            }
+            if (ConfigurationManager.rangeChecks && ((Math.Abs(plyX - tileX) > 32) || (Math.Abs(plyY - tileY) > 32)))
+            {
+                Log.Debug(string.Format("Liquid(PlyXY:{0}_{1}, TileXY:{2}_{3}, Result:{4}_{5}, Amount:{6})",
+                           plyX, plyY,
+                           tileX, tileY,
+                           Math.Abs(plyX - tileX), Math.Abs(plyY - tileY),
+                           liquid
+                       ));
+                return Tools.HandleGriefer(e.Msg.whoAmI, "Placing impossible to place liquid."); ;
+            }
+
+            if (ConfigurationManager.spawnProtect)
+            {
+                if (!players[e.Msg.whoAmI].group.HasPermission("editspawn"))
+                {
+                    var flag = CheckSpawn(x, y);
+                    if (flag)
+                    {
+                        Tools.SendMessage(e.Msg.whoAmI, "The spawn is protected!", Color.Red);
+                        return true;
+                    }
+                }
+            }
+            return false;
+        }
+
+        bool HandleTileKill(MemoryStream data, GetDataEventArgs e)
+        {
+            int tilex = data.ReadInt32();
+            int tiley = data.ReadInt32();
+            if (tilex < 0 || tilex >= Main.maxTilesX || tiley < 0 || tiley >= Main.maxTilesY)
+                return false;
+
+            if (Main.tile[tilex, tiley].type != 0x15) //Chest
+            {
+                Log.Debug(string.Format("TileKill(TileXY:{0}_{1}, Type:{2})",
+                        tilex, tiley,
+                        Main.tile[tilex, tiley].type
+                    ));
+                Tools.ForceKick(e.Msg.whoAmI, string.Format("Tile Kill abuse ({0})", Main.tile[tilex, tiley].type));
+                return true;
+            }
+            return false;
+        }
+
+        private void OnGreetPlayer(int who, HandledEventArgs e)
+        {
+            if (Main.netMode != 2)
+                return;
+
+            Log.Info(string.Format("{0} ({1}) from '{2}' group joined.", Tools.FindPlayer(who), Tools.GetPlayerIP(who), players[who].group.GetName()));
+
+            Tools.ShowMOTD(who);
+            if (HackedHealth(who))
+            {
+                Tools.HandleCheater(who, "Hacked health.");
+            }
+            if (ConfigurationManager.permaPvp)
+            {
+                Main.player[who].hostile = true;
+                NetMessage.SendData(30, -1, -1, "", who);
+            }
+            if (players[who].group.HasPermission("causeevents") && ConfigurationManager.infiniteInvasion)
+            {
+                StartInvasion();
+            }
+            e.Handled = true;
+        }
+
+        private void OnChat(messageBuffer msg, int ply, string text, HandledEventArgs e)
+        {
+            if (Main.netMode != 2)
+                return;
+
+            if (msg.whoAmI != ply)
+            {
+                e.Handled = Tools.HandleGriefer(ply, "Faking Chat");
+                return;
+            }
+
+            if (players[ply].group.HasPermission("adminchat") && !text.StartsWith("/"))
+            {
+                Tools.Broadcast(ConfigurationManager.adminChatPrefix + "<" + Main.player[ply].name + "> " + text, ConfigurationManager.adminChatRGB);
+                e.Handled = true;
+                return;
+            }
+
+            int x = (int)Main.player[ply].position.X;
+            int y = (int)Main.player[ply].position.Y;
+
+            if (text.StartsWith("/"))
+            {
+                text = text.Remove(0, 1);
+
+                var args = Commands.ParseParameters(text);
+                if (args.Count < 1)
+                    return;
+
+                string scmd = args[0];
+                args.RemoveAt(0);
+
+                Commands.Command cmd = null;
+                for (int i = 0; i < Commands.commands.Count; i++)
+                {
+                    if (Commands.commands[i].Name().Equals(scmd))
+                    {
+                        cmd = Commands.commands[i];
+                    }
+                }
+
+                if (cmd == null)
+                {
+                    Tools.SendMessage(ply, "That command does not exist, try /help", Color.Red);
+                }
+                else
+                {
+                    if (!cmd.CanRun(players[ply]))
+                    {
+                        Tools.SendLogs(string.Format("{0} tried to execute {1}", Tools.FindPlayer(ply), cmd.Name()), Color.Red);
+                        Tools.SendMessage(ply, "You do not have access to that command.", Color.Red);
+                    }
+                    else
+                    {
+                        Tools.SendLogs(string.Format("{0} executed: /{1}", Tools.FindPlayer(ply), text), Color.Red);
+                        cmd.Run(text, players[ply], args);
+                    }
+                }
+                e.Handled = true;
+            }
+        }
+
+        private void OnJoin(int ply, HandledEventArgs handler)
+        {
+            if (Main.netMode != 2)
+            {
+                return;
+            }
+
+            string ip = Tools.GetPlayerIP(ply);
+            players[ply] = new TSPlayer(ply);
+            players[ply].group = Tools.GetGroupForIP(ip);
+
+            if (Tools.activePlayers() + 1 > ConfigurationManager.maxSlots &&
+                !players[ply].group.HasPermission("reservedslot"))
+            {
+                Tools.ForceKick(ply, "Server is full");
+                handler.Handled = true;
+            }
+            else
+            {
+                var ban = Bans.GetBanByIp(ip);
+                if (ban != null)
+                {
+                    Tools.ForceKick(ply, string.Format("You are banned: {0}", ban.Reason));
+                    handler.Handled = true;
+                }
+                else if (!FileTools.OnWhitelist(ip))
+                {
+                    Tools.ForceKick(ply, "Not on whitelist.");
+                    handler.Handled = true;
+                }
+            }
+
+            Netplay.serverSock[ply].spamCheck = ConfigurationManager.spamChecks;
+        }
+
+        private void OnPostInit()
+        {
+            if (!File.Exists(FileTools.SaveDir + "auth.lck"))
+            {
+                Random r = new Random((int)DateTime.Now.ToBinary());
+                ConfigurationManager.authToken = r.Next(100000, 10000000);
+                Console.WriteLine("TShock Notice: To become SuperAdmin, join the game and type /auth " +
+                                  ConfigurationManager.authToken);
+                Console.WriteLine("This token will only display ONCE. This only works ONCE. If you don't use it and the server goes down, delete auth.lck.");
+                FileTools.CreateFile(FileTools.SaveDir + "auth.lck");
+            }
+        }
+
+        void HandleCommandLine(string[] parms)
+        {
+            for (int i = 0; i < parms.Length; i++)
+            {
+                if (parms[i].ToLower() == "-ip")
+                {
+                    IPAddress ip;
+                    if (IPAddress.TryParse(parms[++i], out ip))
+                    {
+                        Netplay.serverListenIP = ip;
+                        Console.Write("Using IP: {0}", ip);
+                    }
+                    else
+                    {
+                        Console.WriteLine("Bad IP: {0}", parms[i]);
+                    }
+                }
+            }
+        }
+
+        private void OnUpdate(GameTime time)
+        {
+            UpdateManager.UpdateProcedureCheck();
+            for (int i = 0; i < Main.maxPlayers; i++)
+            {
+                if (Main.player[i].active == false)
+                    continue;
+                if (players[i].tileThreshold >= 20)
+                {
+                    if (Tools.HandleTntUser(i, "Kill tile abuse detected."))
+                    {
+                        RevertKillTile(i);
+                        players[i].tileThreshold = 0;
+                        players[i].tilesDestroyed.Clear();
+                    }
+                    else if (players[i].tileThreshold > 0)
+                    {
+                        players[i].tileThreshold = 0;
+                        players[i].tilesDestroyed.Clear();
+                    }
+
+                }
+                else if (players[i].tileThreshold > 0)
+                {
+                    players[i].tileThreshold = 0;
+                }
+            }
+        }
+
+        /*
+         * Useful stuff:
+         * */
+
+        public static void Teleport(int ply, int x, int y)
+        {
+            Main.player[ply].position.X = x;
+            Main.player[ply].position.Y = y;
+            NetMessage.SendData(0x0d, -1, ply, "", ply);
+            NetMessage.SendData(0x0d, -1, -1, "", ply);
+            NetMessage.syncPlayers();
+        }
+
+        public static void Teleport(int ply, float x, float y)
+        {
+            Main.player[ply].position.X = x;
+            Main.player[ply].position.Y = y;
+            NetMessage.SendData(0x0d, -1, ply, "", ply);
+            NetMessage.SendData(0x0d, -1, -1, "", ply);
+            NetMessage.syncPlayers();
+        }
+
+        public static void StartInvasion()
+        {
+            Main.invasionType = 1;
+            if (ConfigurationManager.infiniteInvasion)
+            {
+                Main.invasionSize = 20000000;
+            }
+            else
+            {
+                Main.invasionSize = 100 + (ConfigurationManager.invasionMultiplier * Tools.activePlayers());
+            }
+
+            Main.invasionWarn = 0;
+            if (new Random().Next(2) == 0)
+            {
+                Main.invasionX = 0.0;
+            }
+            else
+            {
+                Main.invasionX = Main.maxTilesX;
+            }
+        }
+
+        public static void IncrementKills()
+        {
+            ConfigurationManager.killCount++;
+            Random r = new Random();
+            int random = r.Next(5);
+            if (ConfigurationManager.killCount % 100 == 0)
+            {
+                switch (random)
+                {
+                    case 0:
+                        Tools.Broadcast(string.Format("You call that a lot? {0} goblins killed!", ConfigurationManager.killCount));
+                        break;
+                    case 1:
+                        Tools.Broadcast(string.Format("Fatality! {0} goblins killed!", ConfigurationManager.killCount));
+                        break;
+                    case 2:
+                        Tools.Broadcast(string.Format("Number of 'noobs' killed to date: {0}", ConfigurationManager.killCount));
+                        break;
+                    case 3:
+                        Tools.Broadcast(string.Format("Duke Nukem would be proud. {0} goblins killed.", ConfigurationManager.killCount));
+                        break;
+                    case 4:
+                        Tools.Broadcast(string.Format("You call that a lot? {0} goblins killed!", ConfigurationManager.killCount));
+                        break;
+                    case 5:
+                        Tools.Broadcast(string.Format("{0} copies of Call of Duty smashed.", ConfigurationManager.killCount));
+                        break;
+                }
+            }
+        }
+
+        public static void UpdateInventories()
+        {
+            for (int i = 0; i < Main.player.Length; i++)
+            {
+                for (int j = 0; j < 44; j++)
+                {
+                    for (int h = 0; h < Main.player.Length; h++)
+                        NetMessage.SendData(5, h, i, Main.player[i].inventory[j].name, i, j, 0f, 0f);
+                }
+            }
+        }
+
+        public static void UpdatePlayers()
+        {
+            for (int i = 0; i < Main.player.Length; i++)
+            {
+                for (int h = 0; h < Main.player.Length; h++)
+                    NetMessage.SendData(0x0d, i, -1, "", h);
+            }
+        }
+
+        public static void PlayerDamage(int plr, int damage)
+        {
+            NetMessage.SendData(26, -1, -1, "", plr, ((new Random()).Next(-1, 1)), damage, (float)0);
+        }
+
+        //TODO : Notify the player if there is more than one match. (or do we want a First() kinda thing?)
+        public static int GetNPCID(string name, bool exact = false)
+        {
+            NPC npc = new NPC();
+            for (int i = 1; i < Main.maxNPCTypes; i++)
+            {
+                if (exact)
+                {
+                    //Method #1 - must be exact match, allows support for different coloured slimes
+                    npc.SetDefaults(name);
+                    if (npc.name == name)
+                        return i;
+                }
+                else
+                {
+                    //Method #2 - allows impartial matching
+                    name = name.ToLower();
+                    npc.SetDefaults(i);
+                    if (npc.name.ToLower().StartsWith(name))
+                        return i;
+                }
+            }
+            return -1;
+        }
+
+        public static int GetItemID(string name)
+        {
+            Item item = new Item();
+            name = name.ToLower();
+            for (int i = 1; i < Main.maxItemTypes; i++)
+            {
+                item.SetDefaults(i);
+                if (item.name.ToLower().StartsWith(name))
+                    return i;
+            }
+            return -1;
+        }
+
+        public static bool CheckSpawn(int x, int y)
+        {
+            Vector2 tile = new Vector2(x, y);
+            Vector2 spawn = new Vector2(Main.spawnTileX, Main.spawnTileY);
+            var distance = Vector2.Distance(spawn, tile);
+            if (distance > ConfigurationManager.spawnProtectRadius)
+                return false;
+            else
+                return true;
+        }
+
+        public class Position
+        {
+            public float X;
+            public float Y;
+
+            public Position(float x, float y)
+            {
+                X = x;
+                Y = y;
+            }
+        }
+
+        public static void RevertKillTile(int ply)
+        {
+            Tile[] tiles = new Tile[players[ply].tilesDestroyed.Count];
+            players[ply].tilesDestroyed.Values.CopyTo(tiles, 0);
+            Position[] positions = new Position[players[ply].tilesDestroyed.Count];
+            players[ply].tilesDestroyed.Keys.CopyTo(positions, 0);
+            for (int i = (players[ply].tilesDestroyed.Count - 1); i >= 0; i--)
+            {
+                Main.tile[(int)positions[i].X, (int)positions[i].Y] = tiles[i];
+                NetMessage.SendData(17, -1, -1, "", 1, positions[i].X, positions[i].Y, (float)0);
+            }
+        }
+
+        public static bool HackedHealth(int ply)
+        {
+            return (Main.player[ply].statManaMax > 200) ||
+                    (Main.player[ply].statMana > 200) ||
+                    (Main.player[ply].statLifeMax > 400) ||
+                    (Main.player[ply].statLife > 400);
+        }
+
+
+        static readonly Dictionary<byte, string> MsgNames = new Dictionary<byte, string>()
+        {
+            {1, "Connect Request"},
+            {2, "Disconnect"},
+            {3, "Continue Connecting"},
+            {4, "Player Info"},
+            {5, "Player Slot"},
+            {6, "Continue Connecting (2)"},
+            {7, "World Info"},
+            {8, "Tile Get Section"},
+            {9, "Status"},
+            {10, "Tile Send Section"},
+            {11, "Tile Frame Section"},
+            {12, "Player Spawn"},
+            {13, "Player Update"},
+            {14, "Player Active"},
+            {15, "Sync Players"},
+            {16, "Player HP"},
+            {17, "Tile"},
+            {18, "Time Set"},
+            {19, "Door Use"},
+            {20, "Tile Send Square"},
+            {21, "Item Drop"},
+            {22, "Item Owner"},
+            {23, "Npc Update"},
+            {24, "Npc Item Strike"},
+            {25, "Chat Text"},
+            {26, "Player Damage"},
+            {27, "Projectile New"},
+            {28, "Npc Strike"},
+            {29, "Projectile Destroy"},
+            {30, "Toggle PVP"},
+            {31, "Chest Get Contents"},
+            {32, "Chest Item"},
+            {33, "Chest Open"},
+            {34, "Tile Kill"},
+            {35, "Effect Heal"},
+            {36, "Zones"},
+            {37, "Password Requied"},
+            {38, "Password Send"},
+            {39, "Item Unown"},
+            {40, "Npc Talk"},
+            {41, "Player Animation"},
+            {42, "Player Mana"},
+            {43, "Effect Mana"},
+            {44, "Player Kill Me"},
+            {45, "Player Team"},
+            {46, "Sign Read"},
+            {47, "Sign New"},
+            {48, "Liquid Set"},
+            {49, "Player Spawn Self"},
+        };
+    }
 }