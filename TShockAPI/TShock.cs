﻿/*
TShock, a server mod for Terraria
Copyright (C) 2011 The TShock Team

This program is free software: you can redistribute it and/or modify
it under the terms of the GNU General Public License as published by
the Free Software Foundation, either version 3 of the License, or
(at your option) any later version.

This program is distributed in the hope that it will be useful,
but WITHOUT ANY WARRANTY; without even the implied warranty of
MERCHANTABILITY or FITNESS FOR A PARTICULAR PURPOSE.  See the
GNU General Public License for more details.

You should have received a copy of the GNU General Public License
along with this program.  If not, see <http://www.gnu.org/licenses/>.
*/
using System;
using System.Collections.Generic;
using System.ComponentModel;
using System.Data;
using System.Diagnostics;
using System.Diagnostics.CodeAnalysis;
using System.Globalization;
using System.IO;
using System.Net;
using System.Reflection;
using System.Threading;
using Hooks;
using MaxMind;
using Mono.Data.Sqlite;
using MySql.Data.MySqlClient;
using Rests;
using Terraria;
using TShockAPI.DB;
using TShockAPI.Net;

namespace TShockAPI
{
	[APIVersion(1, 11)]
	public class TShock : TerrariaPlugin
	{
		public static readonly Version VersionNum = Assembly.GetExecutingAssembly().GetName().Version;
<<<<<<< HEAD
		public static readonly string VersionCodename = "1.1.2 in the house!";
=======
		public static readonly string VersionCodename = "Squashing bugs, and adding suggestions";
>>>>>>> 55a2ba8c

		public static string SavePath = "tshock";

		public static TSPlayer[] Players = new TSPlayer[Main.maxPlayers];
		public static BanManager Bans;
		public static WarpManager Warps;
		public static RegionManager Regions;
		public static BackupManager Backups;
		public static GroupManager Groups;
		public static UserManager Users;
		public static ItemManager Itembans;
		public static RemeberedPosManager RememberedPos;
		public static InventoryManager InventoryDB;
		public static ConfigFile Config { get; set; }
		public static IDbConnection DB;
		public static bool OverridePort;
		public static PacketBufferer PacketBuffer;
		public static GeoIPCountry Geo;
		public static SecureRest RestApi;
		public static RestManager RestManager;
		public static Utils Utils = new Utils();
		public static StatTracker StatTracker = new StatTracker();

		/// <summary>
		/// Called after TShock is initialized. Useful for plugins that needs hooks before tshock but also depend on tshock being loaded.
		/// </summary>
		public static event Action Initialized;


		public override Version Version
		{
			get { return VersionNum; }
		}

		public override string Name
		{
			get { return "TShock"; }
		}

		public override string Author
		{
			get { return "The Nyx Team"; }
		}

		public override string Description
		{
			get { return "The administration modification of the future."; }
		}

		public TShock(Main game)
			: base(game)
		{
			Config = new ConfigFile();
			Order = 0;
		}


		[SuppressMessage("Microsoft.Security", "CA2122:DoNotIndirectlyExposeMethodsWithLinkDemands")]
		public override void Initialize()
		{
			HandleCommandLine(Environment.GetCommandLineArgs());

			if (!Directory.Exists(SavePath))
				Directory.CreateDirectory(SavePath);

#if DEBUG
			Log.Initialize(Path.Combine(SavePath, "log.txt"), LogLevel.All, false);
#else
			Log.Initialize(Path.Combine(SavePath, "log.txt"), LogLevel.All & ~LogLevel.Debug, false);
#endif
			AppDomain.CurrentDomain.UnhandledException += CurrentDomain_UnhandledException;

			try
			{
				if (File.Exists(Path.Combine(SavePath, "tshock.pid")))
				{
					Log.ConsoleInfo(
						"TShock was improperly shut down. Please avoid this in the future, world corruption may result from this.");
					File.Delete(Path.Combine(SavePath, "tshock.pid"));
				}
				File.WriteAllText(Path.Combine(SavePath, "tshock.pid"), Process.GetCurrentProcess().Id.ToString(CultureInfo.InvariantCulture));

				ConfigFile.ConfigRead += OnConfigRead;
				FileTools.SetupConfig();

				HandleCommandLine_Port(Environment.GetCommandLineArgs());

				if (Config.StorageType.ToLower() == "sqlite")
				{
					string sql = Path.Combine(SavePath, "tshock.sqlite");
					DB = new SqliteConnection(string.Format("uri=file://{0},Version=3", sql));
				}
				else if (Config.StorageType.ToLower() == "mysql")
				{
					try
					{
						var hostport = Config.MySqlHost.Split(':');
						DB = new MySqlConnection();
						DB.ConnectionString =
							String.Format("Server={0}; Port={1}; Database={2}; Uid={3}; Pwd={4};",
										  hostport[0],
										  hostport.Length > 1 ? hostport[1] : "3306",
										  Config.MySqlDbName,
										  Config.MySqlUsername,
										  Config.MySqlPassword
								);
					}
					catch (MySqlException ex)
					{
						Log.Error(ex.ToString());
						throw new Exception("MySql not setup correctly");
					}
				}
				else
				{
					throw new Exception("Invalid storage type");
				}

				Backups = new BackupManager(Path.Combine(SavePath, "backups"));
				Backups.KeepFor = Config.BackupKeepFor;
				Backups.Interval = Config.BackupInterval;
				Bans = new BanManager(DB);
				Warps = new WarpManager(DB);
				Users = new UserManager(DB);
				Groups = new GroupManager(DB);
				Groups.LoadPermisions();
				Regions = new RegionManager(DB);
				Itembans = new ItemManager(DB);
				RememberedPos = new RemeberedPosManager(DB);
				InventoryDB = new InventoryManager(DB);
				RestApi = new SecureRest(Netplay.serverListenIP, 8080);
				RestApi.Verify += RestApi_Verify;
				RestApi.Port = Config.RestApiPort;
				RestManager = new RestManager(RestApi);
				RestManager.RegisterRestfulCommands();

				var geoippath = Path.Combine(SavePath, "GeoIP.dat");
				if (Config.EnableGeoIP && File.Exists(geoippath))
					Geo = new GeoIPCountry(geoippath);

				Console.Title = string.Format("TerrariaShock Version {0} ({1})", Version, VersionCodename);
				Log.ConsoleInfo(string.Format("TerrariaShock Version {0} ({1}) now running.", Version, VersionCodename));

				GameHooks.PostInitialize += OnPostInit;
				GameHooks.Update += OnUpdate;
				ServerHooks.Connect += OnConnect;
				ServerHooks.Join += OnJoin;
				ServerHooks.Leave += OnLeave;
				ServerHooks.Chat += OnChat;
				ServerHooks.Command += ServerHooks_OnCommand;
				NetHooks.GetData += OnGetData;
				NetHooks.SendData += NetHooks_SendData;
				NetHooks.GreetPlayer += OnGreetPlayer;
				NpcHooks.StrikeNpc += NpcHooks_OnStrikeNpc;
			    NpcHooks.SetDefaultsInt += OnNpcSetDefaults;
				ProjectileHooks.SetDefaults += OnProjectileSetDefaults;
				WorldHooks.StartHardMode += OnStartHardMode;
                WorldHooks.SaveWorld += OnSaveWorld;

				GetDataHandlers.InitGetDataHandler();
				Commands.InitCommands();
				//RconHandler.StartThread();

				if (Config.BufferPackets)
					PacketBuffer = new PacketBufferer();

				Log.ConsoleInfo("AutoSave " + (Config.AutoSave ? "Enabled" : "Disabled"));
				Log.ConsoleInfo("Backups " + (Backups.Interval > 0 ? "Enabled" : "Disabled"));

				if (Initialized != null)
					Initialized();
			}
			catch (Exception ex)
			{
				Log.Error("Fatal Startup Exception");
				Log.Error(ex.ToString());
				Environment.Exit(1);
			}
		}

		private RestObject RestApi_Verify(string username, string password)
		{
			var userAccount = Users.GetUserByName(username);
			if (userAccount == null)
			{
				return new RestObject("401")
						{Error = "Invalid username/password combination provided. Please re-submit your query with a correct pair."};
			}

			if (Utils.HashPassword(password).ToUpper() != userAccount.Password.ToUpper())
			{
				return new RestObject("401")
						{Error = "Invalid username/password combination provided. Please re-submit your query with a correct pair."};
			}

			if (!Utils.GetGroup(userAccount.Group).HasPermission("api") && userAccount.Group != "superadmin")
			{
				return new RestObject("403")
						{
							Error =
								"Although your account was successfully found and identified, your account lacks the permission required to use the API. (api)"
						};
			}

			return new RestObject("200") {Response = "Successful login"}; //Maybe return some user info too?
		}

		protected override void Dispose(bool disposing)
		{
			if (disposing)
			{
				if (Geo != null)
				{
					Geo.Dispose();
				}
				GameHooks.PostInitialize -= OnPostInit;
				GameHooks.Update -= OnUpdate;
                ServerHooks.Connect -= OnConnect;
				ServerHooks.Join -= OnJoin;
				ServerHooks.Leave -= OnLeave;
				ServerHooks.Chat -= OnChat;
				ServerHooks.Command -= ServerHooks_OnCommand;
				NetHooks.GetData -= OnGetData;
				NetHooks.SendData -= NetHooks_SendData;
				NetHooks.GreetPlayer -= OnGreetPlayer;
				NpcHooks.StrikeNpc -= NpcHooks_OnStrikeNpc;
                NpcHooks.SetDefaultsInt -= OnNpcSetDefaults;
				ProjectileHooks.SetDefaults -= OnProjectileSetDefaults;
                WorldHooks.StartHardMode -= OnStartHardMode;
                WorldHooks.SaveWorld -= OnSaveWorld;
				if (File.Exists(Path.Combine(SavePath, "tshock.pid")))
				{
					File.Delete(Path.Combine(SavePath, "tshock.pid"));
				}
				RestApi.Dispose();
				Log.Dispose();
			}

			base.Dispose(disposing);
		}

		/// <summary>
		/// Handles exceptions that we didn't catch or that Red fucked up
		/// </summary>
		/// <param name="sender"></param>
		/// <param name="e"></param>
		private void CurrentDomain_UnhandledException(object sender, UnhandledExceptionEventArgs e)
		{
			Log.Error(e.ExceptionObject.ToString());

			if (e.ExceptionObject.ToString().Contains("Terraria.Netplay.ListenForClients") ||
				e.ExceptionObject.ToString().Contains("Terraria.Netplay.ServerLoop"))
			{
				var sb = new List<string>();
				for (int i = 0; i < Netplay.serverSock.Length; i++)
				{
					if (Netplay.serverSock[i] == null)
					{
						sb.Add("Sock[" + i + "]");
					}
					else if (Netplay.serverSock[i].tcpClient == null)
					{
						sb.Add("Tcp[" + i + "]");
					}
				}
				Log.Error(string.Join(", ", sb));
			}

			if (e.IsTerminating)
			{
				if (Main.worldPathName != null && Config.SaveWorldOnCrash)
				{
					Main.worldPathName += ".crash";
					WorldGen.saveWorld();
				}
			}
		}

		private void HandleCommandLine(string[] parms)
		{
			for (int i = 0; i < parms.Length; i++)
			{
				if (parms[i].ToLower() == "-configpath")
				{
					var path = parms[++i];
					if (path.IndexOfAny(Path.GetInvalidPathChars()) == -1)
					{
						SavePath = path;
						Log.ConsoleInfo("Config path has been set to " + path);
					}
				}
				if (parms[i].ToLower() == "-worldpath")
				{
					var path = parms[++i];
					if (path.IndexOfAny(Path.GetInvalidPathChars()) == -1)
					{
						Main.WorldPath = path;
						Log.ConsoleInfo("World path has been set to " + path);
					}
				}
				if (parms[i].ToLower() == "-dump")
				{
					ConfigFile.DumpDescriptions();
					Permissions.DumpDescriptions();
				}
			}
		}

		private void HandleCommandLine_Port(string[] parms)
		{
			for (int i = 0; i < parms.Length; i++)
			{
				if (parms[i].ToLower() == "-port")
				{
					int port = Convert.ToInt32(parms[++i]);
					Netplay.serverPort = port;
					Config.ServerPort = port;
					OverridePort = true;
					Log.ConsoleInfo("Port overridden by startup argument. Set to " + port);
				}
			}
		}

		/*
		 * Hooks:
		 * 
		 */

		public static int AuthToken = -1;

		private void OnPostInit()
		{
			if (!File.Exists(Path.Combine(SavePath, "auth.lck")) && !File.Exists(Path.Combine(SavePath, "authcode.txt")))
			{
				var r = new Random((int) DateTime.Now.ToBinary());
				AuthToken = r.Next(100000, 10000000);
				Console.ForegroundColor = ConsoleColor.Yellow;
				Console.WriteLine("TShock Notice: To become SuperAdmin, join the game and type /auth " + AuthToken);
				Console.WriteLine("This token will display until disabled by verification. (/auth-verify)");
				Console.ForegroundColor = ConsoleColor.Gray;
				FileTools.CreateFile(Path.Combine(SavePath, "authcode.txt"));
				using (var tw = new StreamWriter(Path.Combine(SavePath, "authcode.txt")))
				{
					tw.WriteLine(AuthToken);
				}
			}
			else if (File.Exists(Path.Combine(SavePath, "authcode.txt")))
			{
				using (var tr = new StreamReader(Path.Combine(SavePath, "authcode.txt")))
				{
					AuthToken = Convert.ToInt32(tr.ReadLine());
				}
				Console.ForegroundColor = ConsoleColor.Yellow;
				Console.WriteLine(
					"TShock Notice: authcode.txt is still present, and the AuthToken located in that file will be used.");
				Console.WriteLine("To become superadmin, join the game and type /auth " + AuthToken);
				Console.WriteLine("This token will display until disabled by verification. (/auth-verify)");
				Console.ForegroundColor = ConsoleColor.Gray;
			}
			else
			{
				AuthToken = 0;
			}
			Regions.ReloadAllRegions();
			if (Config.RestApiEnabled)
				RestApi.Start();

			StatTracker.CheckIn();
			FixChestStacks();
		}

		private void FixChestStacks()
		{
			foreach (Chest chest in Main.chest)
			{
				if (chest != null)
				{
					foreach (Item item in chest.item)
					{
						if (item != null && item.stack > item.maxStack)
							item.stack = item.maxStack;
					}
				}
			}
		}

		private DateTime LastCheck = DateTime.UtcNow;
		private DateTime LastSave = DateTime.UtcNow;

		private void OnUpdate()
		{
			UpdateManager.UpdateProcedureCheck();
			StatTracker.CheckIn();
			if (Backups.IsBackupTime)
				Backups.Backup();

			//call these every second, not every update
			if ((DateTime.UtcNow - LastCheck).TotalSeconds >= 1)
			{
				OnSecondUpdate();
				LastCheck = DateTime.UtcNow;
			}

			if ((DateTime.UtcNow - LastSave).TotalMinutes >= 15)
			{
				foreach (TSPlayer player in Players)
				{
					// prevent null point exceptions
					if (player != null && player.IsLoggedIn && !player.IgnoreActionsForClearingTrashCan)
					{

						InventoryDB.InsertPlayerData(player);
					}
				}
				LastSave = DateTime.UtcNow;
			}
		}

		private void OnSecondUpdate()
		{
			if (Config.ForceTime != "normal")
			{
				switch (Config.ForceTime)
				{
					case "day":
						TSPlayer.Server.SetTime(true, 27000.0);
						break;
					case "night":
						TSPlayer.Server.SetTime(false, 16200.0);
						break;
				}
			}
			int count = 0;
			foreach (TSPlayer player in Players)
			{
				if (player != null && player.Active)
				{
					count++;
					if (player.TilesDestroyed != null)
					{
						if (player.TileKillThreshold >= Config.TileKillThreshold)
						{
							player.Disable("Reached TileKill threshold");
							TSPlayer.Server.RevertTiles(player.TilesDestroyed);
							player.TilesDestroyed.Clear();
						}
					}
					if (player.TileKillThreshold > 0)
					{
						player.TileKillThreshold = 0;
					}
					if (player.TilesCreated != null)
					{
						if (player.TilePlaceThreshold >= Config.TilePlaceThreshold)
						{
							player.Disable("Reached TilePlace threshold");
							TSPlayer.Server.RevertTiles(player.TilesCreated);
							player.TilesCreated.Clear();
						}
					}
					if (player.TilePlaceThreshold > 0)
					{
						player.TilePlaceThreshold = 0;
					}
					if (player.TileLiquidThreshold >= Config.TileLiquidThreshold)
					{
						player.Disable("Reached TileLiquid threshold");
					}
					if (player.TileLiquidThreshold > 0)
					{
						player.TileLiquidThreshold = 0;
					}
					if (player.ProjectileThreshold >= Config.ProjectileThreshold)
					{
						player.Disable("Reached Projectile threshold");
					}
					if (player.ProjectileThreshold > 0)
					{
						player.ProjectileThreshold = 0;
					}
					if (player.Dead && (DateTime.Now - player.LastDeath).Seconds >= 3 && player.Difficulty != 2)
					{
						player.Spawn();
					}
					string check = "none";
					foreach (Item item in player.TPlayer.inventory)
					{
						if (!player.Group.HasPermission(Permissions.ignorestackhackdetection) && item.stack > item.maxStack &&
							item.type != 0)
						{
							check = "Remove Item " + item.name + " (" + item.stack + ") exceeds max stack of " + item.maxStack;
						}
					}
					player.IgnoreActionsForCheating = check;
					check = "none";
					foreach (Item item in player.TPlayer.armor)
					{
						if (!player.Group.HasPermission(Permissions.usebanneditem) && Itembans.ItemIsBanned(item.name, player))
						{
							player.SetBuff(30, 120); //Bleeding
							player.SetBuff(36, 120); //Broken Armor
							check = "Remove Armor/Accessory " + item.name;
						}
					}
					player.IgnoreActionsForDisabledArmor = check;
					if (CheckIgnores(player))
					{
						player.SetBuff(33, 120); //Weak
						player.SetBuff(32, 120); //Slow
						player.SetBuff(23, 120); //Cursed
					}
					else if (!player.Group.HasPermission(Permissions.usebanneditem) &&
							 Itembans.ItemIsBanned(player.TPlayer.inventory[player.TPlayer.selectedItem].name, player))
					{
						player.SetBuff(23, 120); //Cursed
					}
				}
			}
			Console.Title = string.Format("TerrariaShock Version {0} ({1}) ({2}/{3})", Version, VersionCodename, count,
										  Config.MaxSlots);
		}

		private void OnConnect(int ply, HandledEventArgs handler)
		{
			var player = new TSPlayer(ply);
			if (Config.EnableDNSHostResolution)
			{
				player.Group = Users.GetGroupForIPExpensive(player.IP);
			}
			else
			{
				player.Group = Users.GetGroupForIP(player.IP);
			}

			if (Utils.ActivePlayers() + 1 > Config.MaxSlots + 20)
			{
				Utils.ForceKick(player, Config.ServerFullNoReservedReason);
				handler.Handled = true;
				return;
			}

			var ipban = Bans.GetBanByIp(player.IP);
			Ban ban = null;
			if (ipban != null && Config.EnableIPBans)
				ban = ipban;

			if (ban != null)
			{
				Utils.ForceKick(player, string.Format("You are banned: {0}", ban.Reason));
				handler.Handled = true;
				return;
			}

			if (!FileTools.OnWhitelist(player.IP))
			{
				Utils.ForceKick(player, "Not on whitelist.");
				handler.Handled = true;
				return;
			}

			if (Geo != null)
			{
				var code = Geo.TryGetCountryCode(IPAddress.Parse(player.IP));
				player.Country = code == null ? "N/A" : GeoIPCountry.GetCountryNameByCode(code);
				if (code == "A1")
				{
					if (Config.KickProxyUsers)
					{
						Utils.ForceKick(player, "Proxies are not allowed");
						handler.Handled = true;
						return;
					}
				}
			}
			Players[ply] = player;
		}

		private void OnJoin(int ply, HandledEventArgs handler)
		{
			var player = Players[ply];
			if (player == null)
			{
				handler.Handled = true;
				return;
			}

			var nameban = Bans.GetBanByName(player.Name);
			Ban ban = null;
			if (nameban != null && Config.EnableBanOnUsernames)
				ban = nameban;

			if (ban != null)
			{
				Utils.ForceKick(player, string.Format("You are banned: {0}", ban.Reason));
				handler.Handled = true;
				return;
			}
		}

		private void OnLeave(int ply)
		{

			var tsplr = Players[ply];
			Players[ply] = null;

			if (tsplr != null && tsplr.ReceivedInfo)
			{
				if (!tsplr.SilentKickInProgress)
				{
					Utils.Broadcast(tsplr.Name + " left", Color.Yellow);
				}
				Log.Info(string.Format("{0} left.", tsplr.Name));

				if (tsplr.IsLoggedIn && !tsplr.IgnoreActionsForClearingTrashCan)
				{
					tsplr.PlayerData.CopyInventory(tsplr);
					InventoryDB.InsertPlayerData(tsplr);
				}

				if (Config.RememberLeavePos)
				{
					RememberedPos.InsertLeavePos(tsplr.Name, tsplr.IP, (int) (tsplr.X/16), (int) (tsplr.Y/16));
				}
			}
		}

		private void OnChat(messageBuffer msg, int ply, string text, HandledEventArgs e)
		{
			if (e.Handled)
				return;

			var tsplr = Players[msg.whoAmI];
			if (tsplr == null)
			{
				e.Handled = true;
				return;
			}

			/*if (!Utils.ValidString(text))
			{
				e.Handled = true;
				return;
			}*/

			if (text.StartsWith("/"))
			{
				try
				{
					e.Handled = Commands.HandleCommand(tsplr, text);
				}
				catch (Exception ex)
				{
					Log.ConsoleError("Command exception");
					Log.Error(ex.ToString());
				}
			}
			else if (!tsplr.mute)
			{
				Utils.Broadcast(
					String.Format(Config.ChatFormat, tsplr.Group.Name, tsplr.Group.Prefix, tsplr.Name, tsplr.Group.Suffix, text),
					tsplr.Group.R, tsplr.Group.G, tsplr.Group.B);
				e.Handled = true;
			}
			else if (tsplr.mute)
			{
				tsplr.SendMessage("You are muted!");
				e.Handled = true;
			}
		}

		/// <summary>
		/// When a server command is run.
		/// </summary>
		/// <param name="cmd"></param>
		/// <param name="e"></param>
		private void ServerHooks_OnCommand(string text, HandledEventArgs e)
		{
			if (e.Handled)
				return;

			// Damn you ThreadStatic and Redigit
			if (Main.rand == null)
			{
				Main.rand = new Random();
			}
			if (WorldGen.genRand == null)
			{
				WorldGen.genRand = new Random();
			}

			if (text.StartsWith("playing") || text.StartsWith("/playing"))
			{
				int count = 0;
				foreach (TSPlayer player in Players)
				{
					if (player != null && player.Active)
					{
						count++;
						TSPlayer.Server.SendMessage(string.Format("{0} ({1}) [{2}] <{3}>", player.Name, player.IP,
																  player.Group.Name, player.UserAccountName));
					}
				}
				TSPlayer.Server.SendMessage(string.Format("{0} players connected.", count));
			}
			else if (text == "autosave")
			{
				Main.autoSave = Config.AutoSave = !Config.AutoSave;
				Log.ConsoleInfo("AutoSave " + (Config.AutoSave ? "Enabled" : "Disabled"));
			}
			else if (text.StartsWith("/"))
			{
				Commands.HandleCommand(TSPlayer.Server, text);
			}
			else
			{
				Commands.HandleCommand(TSPlayer.Server, "/" + text);
			}
			e.Handled = true;
		}

		private void OnGetData(GetDataEventArgs e)
		{
			if (e.Handled)
				return;

			PacketTypes type = e.MsgID;

			Debug.WriteLine("Recv: {0:X}: {2} ({1:XX})", e.Msg.whoAmI, (byte) type, type);

			var player = Players[e.Msg.whoAmI];
			if (player == null)
			{
				e.Handled = true;
				return;
			}

			if (!player.ConnectionAlive)
			{
				e.Handled = true;
				return;
			}

			if (player.RequiresPassword && type != PacketTypes.PasswordSend)
			{
				e.Handled = true;
				return;
			}

			if ((player.State < 10 || player.Dead) && (int) type > 12 && (int) type != 16 && (int) type != 42 && (int) type != 50 &&
				(int) type != 38 && (int) type != 5 && (int) type != 21)
			{
				e.Handled = true;
				return;
			}

			using (var data = new MemoryStream(e.Msg.readBuffer, e.Index, e.Length))
			{
				try
				{
					if (GetDataHandlers.HandlerGetData(type, player, data))
						e.Handled = true;
				}
				catch (Exception ex)
				{
					Log.Error(ex.ToString());
				}
			}
		}

		private void OnGreetPlayer(int who, HandledEventArgs e)
		{
			var player = Players[who];
			if (player == null)
			{
				e.Handled = true;
				return;
			}
			player.LoginMS= DateTime.Now.Ticks / TimeSpan.TicksPerMillisecond;
			
			Utils.ShowFileToUser(player, "motd.txt");

			if (Config.PvPMode == "always" && !player.TPlayer.hostile)
			{
				player.SendMessage("PvP is forced! Enable PvP else you can't move or do anything!", Color.Red);
			}

			if (!player.IsLoggedIn)
			{
				if (Config.ServerSideInventory)
				{
					player.SendMessage(
						player.IgnoreActionsForInventory = "Server Side Inventory is enabled! Please /register or /login to play!",
						Color.Red);
				}
				else if (Config.RequireLogin)
				{
					player.SendMessage("Please /register or /login to play!", Color.Red);
				}
			}

			if (player.Group.HasPermission(Permissions.causeevents) && Config.InfiniteInvasion)
			{
				StartInvasion();
			}

			player.LastNetPosition = new Vector2(Main.spawnTileX*16f, Main.spawnTileY*16f);

			if (Config.RememberLeavePos)
			{
				var pos = RememberedPos.GetLeavePos(player.Name, player.IP);
				player.LastNetPosition = pos;
				player.Teleport((int) pos.X, (int) pos.Y + 3);
			}

			e.Handled = true;
		}

		private void NpcHooks_OnStrikeNpc(NpcStrikeEventArgs e)
		{
			if (Config.InfiniteInvasion)
			{
				IncrementKills();
				if (Main.invasionSize < 10)
				{
					Main.invasionSize = 20000000;
				}
			}
		}

		private void OnProjectileSetDefaults(SetDefaultsEventArgs<Projectile, int> e)
		{
			if (e.Info == 43)
				if (Config.DisableTombstones)
					e.Object.SetDefaults(0);
			if (e.Info == 75)
				if (Config.DisableClownBombs)
					e.Object.SetDefaults(0);
			if (e.Info == 109)
				if (Config.DisableSnowBalls)
					e.Object.SetDefaults(0);
		}

		private void OnNpcSetDefaults(SetDefaultsEventArgs<NPC, int> e)
		{
			if (Itembans.ItemIsBanned(e.Object.name, null))
			{
				e.Object.SetDefaults(0);
			}
		}

		/// <summary>
		/// Send bytes to client using packetbuffering if available
		/// </summary>
		/// <param name="client">socket to send to</param>
		/// <param name="bytes">bytes to send</param>
		/// <returns>False on exception</returns>
		public static bool SendBytes(ServerSock client, byte[] bytes)
		{
			if (PacketBuffer != null)
			{
				PacketBuffer.BufferBytes(client, bytes);
				return true;
			}

			return SendBytesBufferless(client, bytes);
		}

		/// <summary>
		/// Send bytes to a client ignoring the packet buffer
		/// </summary>
		/// <param name="client">socket to send to</param>
		/// <param name="bytes">bytes to send</param>
		/// <returns>False on exception</returns>
		public static bool SendBytesBufferless(ServerSock client, byte[] bytes)
		{
			try
			{
				if (client.tcpClient.Connected)
					client.networkStream.Write(bytes, 0, bytes.Length);
				return true;
			}
			catch (Exception ex)
			{
				Log.Warn("This is a normal exception");
				Log.Warn(ex.ToString());
			}
			return false;
		}

		private void NetHooks_SendData(SendDataEventArgs e)
		{
			if (e.MsgID == PacketTypes.Disconnect)
			{
				Action<ServerSock, string> senddisconnect = (sock, str) =>
																{
																	if (sock == null || !sock.active)
																		return;
																	sock.kill = true;
																	using (var ms = new MemoryStream())
																	{
																		new DisconnectMsg {Reason = str}.PackFull(ms);
																		SendBytesBufferless(sock, ms.ToArray());
																	}
																};

				if (e.remoteClient != -1)
				{
					senddisconnect(Netplay.serverSock[e.remoteClient], e.text);
				}
				else
				{
					for (int i = 0; i < Netplay.serverSock.Length; i++)
					{
						if (e.ignoreClient != -1 && e.ignoreClient == i)
							continue;

						senddisconnect(Netplay.serverSock[i], e.text);
					}
				}
				e.Handled = true;
			}
		}

		private void OnStartHardMode(HandledEventArgs e)
		{
			if (Config.DisableHardmode)
				e.Handled = true;
		}

        void OnSaveWorld(bool resettime, HandledEventArgs e)
        {
            if (!Utils.saving)
            {
                Utils.Broadcast("Saving world. Momentary lag might result from this.", Color.Red);
                var SaveWorld = new Thread(Utils.SaveWorld);
                SaveWorld.Start();
            }
            e.Handled = true;
        }

	    /*
		 * Useful stuff:
		 * */

		public static void StartInvasion()
		{
			Main.invasionType = 1;
			if (Config.InfiniteInvasion)
			{
				Main.invasionSize = 20000000;
			}
			else
			{
				Main.invasionSize = 100 + (Config.InvasionMultiplier*Utils.ActivePlayers());
			}

			Main.invasionWarn = 0;
			if (new Random().Next(2) == 0)
			{
				Main.invasionX = 0.0;
			}
			else
			{
				Main.invasionX = Main.maxTilesX;
			}
		}

		private static int KillCount;

		public static void IncrementKills()
		{
			KillCount++;
			Random r = new Random();
			int random = r.Next(5);
			if (KillCount%100 == 0)
			{
				switch (random)
				{
					case 0:
						Utils.Broadcast(string.Format("You call that a lot? {0} goblins killed!", KillCount));
						break;
					case 1:
						Utils.Broadcast(string.Format("Fatality! {0} goblins killed!", KillCount));
						break;
					case 2:
						Utils.Broadcast(string.Format("Number of 'noobs' killed to date: {0}", KillCount));
						break;
					case 3:
						Utils.Broadcast(string.Format("Duke Nukem would be proud. {0} goblins killed.", KillCount));
						break;
					case 4:
						Utils.Broadcast(string.Format("You call that a lot? {0} goblins killed!", KillCount));
						break;
					case 5:
						Utils.Broadcast(string.Format("{0} copies of Call of Duty smashed.", KillCount));
						break;
				}
			}
		}

		public static bool CheckProjectilePermission(TSPlayer player, int index, int type)
		{
			if (type == 43)
			{
				return true;
			}

			if (type == 17 && !player.Group.HasPermission(Permissions.usebanneditem) && Itembans.ItemIsBanned("Dirt Rod", player))
				//Dirt Rod Projectile
			{
				return true;
			}

			if ((type == 42 || type == 65 || type == 68) && !player.Group.HasPermission(Permissions.usebanneditem) &&
				Itembans.ItemIsBanned("Sandgun", player)) //Sandgun Projectiles
			{
				return true;
			}

			Projectile proj = new Projectile();
			proj.SetDefaults(type);

			if (!player.Group.HasPermission(Permissions.usebanneditem) && Itembans.ItemIsBanned(proj.name, player))
			{
				return true;
			}

			if (Main.projHostile[type])
			{
                //player.SendMessage( proj.name, Color.Yellow);
				return true;
			}

			return false;
		}

		public static bool CheckRangePermission(TSPlayer player, int x, int y, int range = 32)
		{
			if (Config.RangeChecks && ((Math.Abs(player.TileX - x) > range) || (Math.Abs(player.TileY - y) > range)))
			{
				return true;
			}
			return false;
		}

        public static bool CheckTilePermission( TSPlayer player, int tileX, int tileY, byte tileType, byte actionType )
        {
            if (!player.Group.HasPermission(Permissions.canbuild))
            {
				if (TShock.Config.AllowIce && actionType != 1)
				{
					foreach (Point p in player.IceTiles)
					{
						if (p.X == tileX && p.Y == tileY && (Main.tile[p.X, p.Y].type == 0 || Main.tile[p.X, p.Y].type == 127))
						{
							player.IceTiles.Remove(p);
							return false;
						}
					}
		    if (((DateTime.Now.Ticks / TimeSpan.TicksPerMillisecond) - player.BPm) > 2000){
					player.SendMessage("You do not have permission to build!", Color.Red);
			player.BPm=DateTime.Now.Ticks / TimeSpan.TicksPerMillisecond;

}
					return true;
				}

				if (TShock.Config.AllowIce && actionType == 1 && tileType == 127)
				{
					player.IceTiles.Add(new Point(tileX, tileY));
					return false;
				}
				
		    if (((DateTime.Now.Ticks / TimeSpan.TicksPerMillisecond) - player.BPm) > 2000){
					player.SendMessage("You do not have permission to build!", Color.Red);
			player.BPm=DateTime.Now.Ticks / TimeSpan.TicksPerMillisecond;

}
				return true;

            }
            if (!player.Group.HasPermission(Permissions.editspawn) && !Regions.CanBuild(tileX, tileY, player) &&
                Regions.InArea(tileX, tileY))
            {
                		    if (((DateTime.Now.Ticks / TimeSpan.TicksPerMillisecond) - player.RPm) > 2000){
                        player.SendMessage("Region protected from changes.", Color.Red);
			player.RPm=DateTime.Now.Ticks / TimeSpan.TicksPerMillisecond;

}
                return true;
            }
            if (Config.DisableBuild)
            {
                if (!player.Group.HasPermission(Permissions.editspawn))
                {
 		    if (((DateTime.Now.Ticks / TimeSpan.TicksPerMillisecond) - player.WPm) > 2000){
                        player.SendMessage("World protected from changes.", Color.Red);
			player.WPm=DateTime.Now.Ticks / TimeSpan.TicksPerMillisecond;

}
                    return true;
                }
            }
            if (Config.SpawnProtection)
            {
                if (!player.Group.HasPermission(Permissions.editspawn))
                {
                    var flag = CheckSpawn(tileX, tileY);
                    if (flag)
                    {		
					if (((DateTime.Now.Ticks / TimeSpan.TicksPerMillisecond) - player.SPm) > 2000){
                        player.SendMessage("Spawn protected from changes.", Color.Red);
						player.SPm=DateTime.Now.Ticks / TimeSpan.TicksPerMillisecond;
						}
                    return true;
                    }
                }
            }
            return false;
        }

		public static bool CheckTilePermission(TSPlayer player, int tileX, int tileY)
		{
			if (!player.Group.HasPermission(Permissions.canbuild))
			{

		    if (((DateTime.Now.Ticks / TimeSpan.TicksPerMillisecond) - player.BPm) > 2000){
					player.SendMessage("You do not have permission to build!", Color.Red);
					player.BPm=DateTime.Now.Ticks / TimeSpan.TicksPerMillisecond;
					}
				return true;
			}
			
			if (!player.Group.HasPermission(Permissions.editspawn) && !Regions.CanBuild(tileX, tileY, player) &&
				Regions.InArea(tileX, tileY))
			{


		    if (((DateTime.Now.Ticks / TimeSpan.TicksPerMillisecond) - player.RPm) > 2000){
                        player.SendMessage("Region protected from changes.", Color.Red);
						player.RPm=DateTime.Now.Ticks / TimeSpan.TicksPerMillisecond;
						}
				return true;
			}
			
			if (Config.DisableBuild)
			{
				if (!player.Group.HasPermission(Permissions.editspawn))
				{
				if (((DateTime.Now.Ticks / TimeSpan.TicksPerMillisecond) - player.WPm) > 2000){
                        player.SendMessage("World protected from changes.", Color.Red);
						player.WPm=DateTime.Now.Ticks / TimeSpan.TicksPerMillisecond;
						}
					return true;
				}
			}
			if (Config.SpawnProtection)
			{
				if (!player.Group.HasPermission(Permissions.editspawn))
				{
					var flag = CheckSpawn(tileX, tileY);
					if (flag)
					{
					if (((DateTime.Now.Ticks / TimeSpan.TicksPerMillisecond) - player.SPm) > 1000){
                        player.SendMessage("Spawn protected from changes.", Color.Red);
						player.SPm=DateTime.Now.Ticks / TimeSpan.TicksPerMillisecond;

						}


						return true;
					}
				}
			}
			return false;
		}
		public static bool CheckSpawn(int x, int y)
		{
			Vector2 tile = new Vector2(x, y);
			Vector2 spawn = new Vector2(Main.spawnTileX, Main.spawnTileY);
			return Distance(spawn, tile) <= Config.SpawnProtectionRadius;
		}

		public static float Distance(Vector2 value1, Vector2 value2)
		{
			float num2 = value1.X - value2.X;
			float num = value1.Y - value2.Y;
			float num3 = (num2*num2) + (num*num);
			return (float) Math.Sqrt(num3);
		}

		public static bool HackedHealth(TSPlayer player)
		{
			return (player.TPlayer.statManaMax > 400) ||
				   (player.TPlayer.statMana > 400) ||
				   (player.TPlayer.statLifeMax > 400) ||
				   (player.TPlayer.statLife > 400);
		}

		public static bool HackedInventory(TSPlayer player)
		{
			bool check = false;

			Item[] inventory = player.TPlayer.inventory;
			Item[] armor = player.TPlayer.armor;
			for (int i = 0; i < NetItem.maxNetInventory; i++)
			{
				if (i < 49)
				{
					Item item = new Item();
					if (inventory[i] != null && inventory[i].netID != 0)
					{
						item.netDefaults(inventory[i].netID);
						item.Prefix(inventory[i].prefix);
						item.AffixName();
						if (inventory[i].stack > item.maxStack)
						{
							check = true;
							player.SendMessage(
								String.Format("Stack cheat detected. Remove item {0} ({1}) and then rejoin", item.name, inventory[i].stack),
								Color.Cyan);
						}
					}
				}
				else
				{
					Item item = new Item();
					if (armor[i - 48] != null && armor[i - 48].netID != 0)
					{
						item.netDefaults(armor[i - 48].netID);
						item.Prefix(armor[i - 48].prefix);
						item.AffixName();
						if (armor[i - 48].stack > item.maxStack)
						{
							check = true;
							player.SendMessage(
								String.Format("Stack cheat detected. Remove armor {0} ({1}) and then rejoin", item.name, armor[i - 48].stack),
								Color.Cyan);
						}
					}
				}
			}

			return check;
		}

		public static bool CheckInventory(TSPlayer player)
		{
			PlayerData playerData = player.PlayerData;
			bool check = true;

			if (player.TPlayer.statLifeMax > playerData.maxHealth)
			{
				player.SendMessage("Error: Your max health exceeded (" + playerData.maxHealth + ") which is stored on server",
								   Color.Cyan);
				check = false;
			}

			Item[] inventory = player.TPlayer.inventory;
			Item[] armor = player.TPlayer.armor;
			for (int i = 0; i < NetItem.maxNetInventory; i++)
			{
				if (i < 49)
				{
					Item item = new Item();
					Item serverItem = new Item();
					if (inventory[i] != null && inventory[i].netID != 0)
					{
						if (playerData.inventory[i].netID != inventory[i].netID)
						{
							item.netDefaults(inventory[i].netID);
							item.Prefix(inventory[i].prefix);
							item.AffixName();
							player.SendMessage(player.IgnoreActionsForInventory = "Your item (" + item.name + ") needs to be deleted.",
											   Color.Cyan);
							check = false;
						}
						else if (playerData.inventory[i].prefix != inventory[i].prefix)
						{
							item.netDefaults(inventory[i].netID);
							item.Prefix(inventory[i].prefix);
							item.AffixName();
							player.SendMessage(player.IgnoreActionsForInventory = "Your item (" + item.name + ") needs to be deleted.",
											   Color.Cyan);
							check = false;
						}
						else if (inventory[i].stack > playerData.inventory[i].stack)
						{
							item.netDefaults(inventory[i].netID);
							item.Prefix(inventory[i].prefix);
							item.AffixName();
							player.SendMessage(
								player.IgnoreActionsForInventory =
								"Your item (" + item.name + ") (" + inventory[i].stack + ") needs to have it's stack decreased to (" +
								playerData.inventory[i].stack + ").", Color.Cyan);
							check = false;
						}
					}
				}
				else
				{
					Item item = new Item();
					Item serverItem = new Item();
					if (armor[i - 48] != null && armor[i - 48].netID != 0)
					{
						if (playerData.inventory[i].netID != armor[i - 48].netID)
						{
							item.netDefaults(armor[i - 48].netID);
							item.Prefix(armor[i - 48].prefix);
							item.AffixName();
							player.SendMessage(player.IgnoreActionsForInventory = "Your armor (" + item.name + ") needs to be deleted.",
											   Color.Cyan);
							check = false;
						}
						else if (playerData.inventory[i].prefix != armor[i - 48].prefix)
						{
							item.netDefaults(armor[i - 48].netID);
							item.Prefix(armor[i - 48].prefix);
							item.AffixName();
							player.SendMessage(player.IgnoreActionsForInventory = "Your armor (" + item.name + ") needs to be deleted.",
											   Color.Cyan);
							check = false;
						}
						else if (armor[i - 48].stack > playerData.inventory[i].stack)
						{
							item.netDefaults(armor[i - 48].netID);
							item.Prefix(armor[i - 48].prefix);
							item.AffixName();
							player.SendMessage(
								player.IgnoreActionsForInventory =
								"Your armor (" + item.name + ") (" + inventory[i].stack + ") needs to have it's stack decreased to (" +
								playerData.inventory[i].stack + ").", Color.Cyan);
							check = false;
						}
					}
				}
			}

			return check;
		}

		public static bool CheckIgnores(TSPlayer player)
		{
			bool check = false;
			if (Config.PvPMode == "always" && !player.TPlayer.hostile)
				check = true;
			if (player.IgnoreActionsForInventory != "none")
				check = true;
			if (player.IgnoreActionsForCheating != "none")
				check = true;
			if (player.IgnoreActionsForDisabledArmor != "none")
				check = true;
			if (player.IgnoreActionsForClearingTrashCan)
				check = true;
			if (!player.IsLoggedIn && Config.RequireLogin)
				check = true;
			return check;
		}

		public void OnConfigRead(ConfigFile file)
		{
			NPC.defaultMaxSpawns = file.DefaultMaximumSpawns;
			NPC.defaultSpawnRate = file.DefaultSpawnRate;

			Main.autoSave = file.AutoSave;
			if (Backups != null)
			{
				Backups.KeepFor = file.BackupKeepFor;
				Backups.Interval = file.BackupInterval;
			}
			if (!OverridePort)
			{
				Netplay.serverPort = file.ServerPort;
			}

			if (file.MaxSlots > 235)
				file.MaxSlots = 235;
			Main.maxNetPlayers = file.MaxSlots + 20;
			Netplay.password = "";
			Netplay.spamCheck = false;

			RconHandler.Password = file.RconPassword;
			RconHandler.ListenPort = file.RconPort;

			Utils.HashAlgo = file.HashAlgorithm;
		}
	}
}<|MERGE_RESOLUTION|>--- conflicted
+++ resolved
@@ -1,1436 +1,1432 @@
-﻿/*
-TShock, a server mod for Terraria
-Copyright (C) 2011 The TShock Team
-
-This program is free software: you can redistribute it and/or modify
-it under the terms of the GNU General Public License as published by
-the Free Software Foundation, either version 3 of the License, or
-(at your option) any later version.
-
-This program is distributed in the hope that it will be useful,
-but WITHOUT ANY WARRANTY; without even the implied warranty of
-MERCHANTABILITY or FITNESS FOR A PARTICULAR PURPOSE.  See the
-GNU General Public License for more details.
-
-You should have received a copy of the GNU General Public License
-along with this program.  If not, see <http://www.gnu.org/licenses/>.
-*/
-using System;
-using System.Collections.Generic;
-using System.ComponentModel;
-using System.Data;
-using System.Diagnostics;
-using System.Diagnostics.CodeAnalysis;
-using System.Globalization;
-using System.IO;
-using System.Net;
-using System.Reflection;
-using System.Threading;
-using Hooks;
-using MaxMind;
-using Mono.Data.Sqlite;
-using MySql.Data.MySqlClient;
-using Rests;
-using Terraria;
-using TShockAPI.DB;
-using TShockAPI.Net;
-
-namespace TShockAPI
-{
-	[APIVersion(1, 11)]
-	public class TShock : TerrariaPlugin
-	{
-		public static readonly Version VersionNum = Assembly.GetExecutingAssembly().GetName().Version;
-<<<<<<< HEAD
-		public static readonly string VersionCodename = "1.1.2 in the house!";
-=======
-		public static readonly string VersionCodename = "Squashing bugs, and adding suggestions";
->>>>>>> 55a2ba8c
-
-		public static string SavePath = "tshock";
-
-		public static TSPlayer[] Players = new TSPlayer[Main.maxPlayers];
-		public static BanManager Bans;
-		public static WarpManager Warps;
-		public static RegionManager Regions;
-		public static BackupManager Backups;
-		public static GroupManager Groups;
-		public static UserManager Users;
-		public static ItemManager Itembans;
-		public static RemeberedPosManager RememberedPos;
-		public static InventoryManager InventoryDB;
-		public static ConfigFile Config { get; set; }
-		public static IDbConnection DB;
-		public static bool OverridePort;
-		public static PacketBufferer PacketBuffer;
-		public static GeoIPCountry Geo;
-		public static SecureRest RestApi;
-		public static RestManager RestManager;
-		public static Utils Utils = new Utils();
-		public static StatTracker StatTracker = new StatTracker();
-
-		/// <summary>
-		/// Called after TShock is initialized. Useful for plugins that needs hooks before tshock but also depend on tshock being loaded.
-		/// </summary>
-		public static event Action Initialized;
-
-
-		public override Version Version
-		{
-			get { return VersionNum; }
-		}
-
-		public override string Name
-		{
-			get { return "TShock"; }
-		}
-
-		public override string Author
-		{
-			get { return "The Nyx Team"; }
-		}
-
-		public override string Description
-		{
-			get { return "The administration modification of the future."; }
-		}
-
-		public TShock(Main game)
-			: base(game)
-		{
-			Config = new ConfigFile();
-			Order = 0;
-		}
-
-
-		[SuppressMessage("Microsoft.Security", "CA2122:DoNotIndirectlyExposeMethodsWithLinkDemands")]
-		public override void Initialize()
-		{
-			HandleCommandLine(Environment.GetCommandLineArgs());
-
-			if (!Directory.Exists(SavePath))
-				Directory.CreateDirectory(SavePath);
-
-#if DEBUG
-			Log.Initialize(Path.Combine(SavePath, "log.txt"), LogLevel.All, false);
-#else
-			Log.Initialize(Path.Combine(SavePath, "log.txt"), LogLevel.All & ~LogLevel.Debug, false);
-#endif
-			AppDomain.CurrentDomain.UnhandledException += CurrentDomain_UnhandledException;
-
-			try
-			{
-				if (File.Exists(Path.Combine(SavePath, "tshock.pid")))
-				{
-					Log.ConsoleInfo(
-						"TShock was improperly shut down. Please avoid this in the future, world corruption may result from this.");
-					File.Delete(Path.Combine(SavePath, "tshock.pid"));
-				}
-				File.WriteAllText(Path.Combine(SavePath, "tshock.pid"), Process.GetCurrentProcess().Id.ToString(CultureInfo.InvariantCulture));
-
-				ConfigFile.ConfigRead += OnConfigRead;
-				FileTools.SetupConfig();
-
-				HandleCommandLine_Port(Environment.GetCommandLineArgs());
-
-				if (Config.StorageType.ToLower() == "sqlite")
-				{
-					string sql = Path.Combine(SavePath, "tshock.sqlite");
-					DB = new SqliteConnection(string.Format("uri=file://{0},Version=3", sql));
-				}
-				else if (Config.StorageType.ToLower() == "mysql")
-				{
-					try
-					{
-						var hostport = Config.MySqlHost.Split(':');
-						DB = new MySqlConnection();
-						DB.ConnectionString =
-							String.Format("Server={0}; Port={1}; Database={2}; Uid={3}; Pwd={4};",
-										  hostport[0],
-										  hostport.Length > 1 ? hostport[1] : "3306",
-										  Config.MySqlDbName,
-										  Config.MySqlUsername,
-										  Config.MySqlPassword
-								);
-					}
-					catch (MySqlException ex)
-					{
-						Log.Error(ex.ToString());
-						throw new Exception("MySql not setup correctly");
-					}
-				}
-				else
-				{
-					throw new Exception("Invalid storage type");
-				}
-
-				Backups = new BackupManager(Path.Combine(SavePath, "backups"));
-				Backups.KeepFor = Config.BackupKeepFor;
-				Backups.Interval = Config.BackupInterval;
-				Bans = new BanManager(DB);
-				Warps = new WarpManager(DB);
-				Users = new UserManager(DB);
-				Groups = new GroupManager(DB);
-				Groups.LoadPermisions();
-				Regions = new RegionManager(DB);
-				Itembans = new ItemManager(DB);
-				RememberedPos = new RemeberedPosManager(DB);
-				InventoryDB = new InventoryManager(DB);
-				RestApi = new SecureRest(Netplay.serverListenIP, 8080);
-				RestApi.Verify += RestApi_Verify;
-				RestApi.Port = Config.RestApiPort;
-				RestManager = new RestManager(RestApi);
-				RestManager.RegisterRestfulCommands();
-
-				var geoippath = Path.Combine(SavePath, "GeoIP.dat");
-				if (Config.EnableGeoIP && File.Exists(geoippath))
-					Geo = new GeoIPCountry(geoippath);
-
-				Console.Title = string.Format("TerrariaShock Version {0} ({1})", Version, VersionCodename);
-				Log.ConsoleInfo(string.Format("TerrariaShock Version {0} ({1}) now running.", Version, VersionCodename));
-
-				GameHooks.PostInitialize += OnPostInit;
-				GameHooks.Update += OnUpdate;
-				ServerHooks.Connect += OnConnect;
-				ServerHooks.Join += OnJoin;
-				ServerHooks.Leave += OnLeave;
-				ServerHooks.Chat += OnChat;
-				ServerHooks.Command += ServerHooks_OnCommand;
-				NetHooks.GetData += OnGetData;
-				NetHooks.SendData += NetHooks_SendData;
-				NetHooks.GreetPlayer += OnGreetPlayer;
-				NpcHooks.StrikeNpc += NpcHooks_OnStrikeNpc;
-			    NpcHooks.SetDefaultsInt += OnNpcSetDefaults;
-				ProjectileHooks.SetDefaults += OnProjectileSetDefaults;
-				WorldHooks.StartHardMode += OnStartHardMode;
-                WorldHooks.SaveWorld += OnSaveWorld;
-
-				GetDataHandlers.InitGetDataHandler();
-				Commands.InitCommands();
-				//RconHandler.StartThread();
-
-				if (Config.BufferPackets)
-					PacketBuffer = new PacketBufferer();
-
-				Log.ConsoleInfo("AutoSave " + (Config.AutoSave ? "Enabled" : "Disabled"));
-				Log.ConsoleInfo("Backups " + (Backups.Interval > 0 ? "Enabled" : "Disabled"));
-
-				if (Initialized != null)
-					Initialized();
-			}
-			catch (Exception ex)
-			{
-				Log.Error("Fatal Startup Exception");
-				Log.Error(ex.ToString());
-				Environment.Exit(1);
-			}
-		}
-
-		private RestObject RestApi_Verify(string username, string password)
-		{
-			var userAccount = Users.GetUserByName(username);
-			if (userAccount == null)
-			{
-				return new RestObject("401")
-						{Error = "Invalid username/password combination provided. Please re-submit your query with a correct pair."};
-			}
-
-			if (Utils.HashPassword(password).ToUpper() != userAccount.Password.ToUpper())
-			{
-				return new RestObject("401")
-						{Error = "Invalid username/password combination provided. Please re-submit your query with a correct pair."};
-			}
-
-			if (!Utils.GetGroup(userAccount.Group).HasPermission("api") && userAccount.Group != "superadmin")
-			{
-				return new RestObject("403")
-						{
-							Error =
-								"Although your account was successfully found and identified, your account lacks the permission required to use the API. (api)"
-						};
-			}
-
-			return new RestObject("200") {Response = "Successful login"}; //Maybe return some user info too?
-		}
-
-		protected override void Dispose(bool disposing)
-		{
-			if (disposing)
-			{
-				if (Geo != null)
-				{
-					Geo.Dispose();
-				}
-				GameHooks.PostInitialize -= OnPostInit;
-				GameHooks.Update -= OnUpdate;
-                ServerHooks.Connect -= OnConnect;
-				ServerHooks.Join -= OnJoin;
-				ServerHooks.Leave -= OnLeave;
-				ServerHooks.Chat -= OnChat;
-				ServerHooks.Command -= ServerHooks_OnCommand;
-				NetHooks.GetData -= OnGetData;
-				NetHooks.SendData -= NetHooks_SendData;
-				NetHooks.GreetPlayer -= OnGreetPlayer;
-				NpcHooks.StrikeNpc -= NpcHooks_OnStrikeNpc;
-                NpcHooks.SetDefaultsInt -= OnNpcSetDefaults;
-				ProjectileHooks.SetDefaults -= OnProjectileSetDefaults;
-                WorldHooks.StartHardMode -= OnStartHardMode;
-                WorldHooks.SaveWorld -= OnSaveWorld;
-				if (File.Exists(Path.Combine(SavePath, "tshock.pid")))
-				{
-					File.Delete(Path.Combine(SavePath, "tshock.pid"));
-				}
-				RestApi.Dispose();
-				Log.Dispose();
-			}
-
-			base.Dispose(disposing);
-		}
-
-		/// <summary>
-		/// Handles exceptions that we didn't catch or that Red fucked up
-		/// </summary>
-		/// <param name="sender"></param>
-		/// <param name="e"></param>
-		private void CurrentDomain_UnhandledException(object sender, UnhandledExceptionEventArgs e)
-		{
-			Log.Error(e.ExceptionObject.ToString());
-
-			if (e.ExceptionObject.ToString().Contains("Terraria.Netplay.ListenForClients") ||
-				e.ExceptionObject.ToString().Contains("Terraria.Netplay.ServerLoop"))
-			{
-				var sb = new List<string>();
-				for (int i = 0; i < Netplay.serverSock.Length; i++)
-				{
-					if (Netplay.serverSock[i] == null)
-					{
-						sb.Add("Sock[" + i + "]");
-					}
-					else if (Netplay.serverSock[i].tcpClient == null)
-					{
-						sb.Add("Tcp[" + i + "]");
-					}
-				}
-				Log.Error(string.Join(", ", sb));
-			}
-
-			if (e.IsTerminating)
-			{
-				if (Main.worldPathName != null && Config.SaveWorldOnCrash)
-				{
-					Main.worldPathName += ".crash";
-					WorldGen.saveWorld();
-				}
-			}
-		}
-
-		private void HandleCommandLine(string[] parms)
-		{
-			for (int i = 0; i < parms.Length; i++)
-			{
-				if (parms[i].ToLower() == "-configpath")
-				{
-					var path = parms[++i];
-					if (path.IndexOfAny(Path.GetInvalidPathChars()) == -1)
-					{
-						SavePath = path;
-						Log.ConsoleInfo("Config path has been set to " + path);
-					}
-				}
-				if (parms[i].ToLower() == "-worldpath")
-				{
-					var path = parms[++i];
-					if (path.IndexOfAny(Path.GetInvalidPathChars()) == -1)
-					{
-						Main.WorldPath = path;
-						Log.ConsoleInfo("World path has been set to " + path);
-					}
-				}
-				if (parms[i].ToLower() == "-dump")
-				{
-					ConfigFile.DumpDescriptions();
-					Permissions.DumpDescriptions();
-				}
-			}
-		}
-
-		private void HandleCommandLine_Port(string[] parms)
-		{
-			for (int i = 0; i < parms.Length; i++)
-			{
-				if (parms[i].ToLower() == "-port")
-				{
-					int port = Convert.ToInt32(parms[++i]);
-					Netplay.serverPort = port;
-					Config.ServerPort = port;
-					OverridePort = true;
-					Log.ConsoleInfo("Port overridden by startup argument. Set to " + port);
-				}
-			}
-		}
-
-		/*
-		 * Hooks:
-		 * 
-		 */
-
-		public static int AuthToken = -1;
-
-		private void OnPostInit()
-		{
-			if (!File.Exists(Path.Combine(SavePath, "auth.lck")) && !File.Exists(Path.Combine(SavePath, "authcode.txt")))
-			{
-				var r = new Random((int) DateTime.Now.ToBinary());
-				AuthToken = r.Next(100000, 10000000);
-				Console.ForegroundColor = ConsoleColor.Yellow;
-				Console.WriteLine("TShock Notice: To become SuperAdmin, join the game and type /auth " + AuthToken);
-				Console.WriteLine("This token will display until disabled by verification. (/auth-verify)");
-				Console.ForegroundColor = ConsoleColor.Gray;
-				FileTools.CreateFile(Path.Combine(SavePath, "authcode.txt"));
-				using (var tw = new StreamWriter(Path.Combine(SavePath, "authcode.txt")))
-				{
-					tw.WriteLine(AuthToken);
-				}
-			}
-			else if (File.Exists(Path.Combine(SavePath, "authcode.txt")))
-			{
-				using (var tr = new StreamReader(Path.Combine(SavePath, "authcode.txt")))
-				{
-					AuthToken = Convert.ToInt32(tr.ReadLine());
-				}
-				Console.ForegroundColor = ConsoleColor.Yellow;
-				Console.WriteLine(
-					"TShock Notice: authcode.txt is still present, and the AuthToken located in that file will be used.");
-				Console.WriteLine("To become superadmin, join the game and type /auth " + AuthToken);
-				Console.WriteLine("This token will display until disabled by verification. (/auth-verify)");
-				Console.ForegroundColor = ConsoleColor.Gray;
-			}
-			else
-			{
-				AuthToken = 0;
-			}
-			Regions.ReloadAllRegions();
-			if (Config.RestApiEnabled)
-				RestApi.Start();
-
-			StatTracker.CheckIn();
-			FixChestStacks();
-		}
-
-		private void FixChestStacks()
-		{
-			foreach (Chest chest in Main.chest)
-			{
-				if (chest != null)
-				{
-					foreach (Item item in chest.item)
-					{
-						if (item != null && item.stack > item.maxStack)
-							item.stack = item.maxStack;
-					}
-				}
-			}
-		}
-
-		private DateTime LastCheck = DateTime.UtcNow;
-		private DateTime LastSave = DateTime.UtcNow;
-
-		private void OnUpdate()
-		{
-			UpdateManager.UpdateProcedureCheck();
-			StatTracker.CheckIn();
-			if (Backups.IsBackupTime)
-				Backups.Backup();
-
-			//call these every second, not every update
-			if ((DateTime.UtcNow - LastCheck).TotalSeconds >= 1)
-			{
-				OnSecondUpdate();
-				LastCheck = DateTime.UtcNow;
-			}
-
-			if ((DateTime.UtcNow - LastSave).TotalMinutes >= 15)
-			{
-				foreach (TSPlayer player in Players)
-				{
-					// prevent null point exceptions
-					if (player != null && player.IsLoggedIn && !player.IgnoreActionsForClearingTrashCan)
-					{
-
-						InventoryDB.InsertPlayerData(player);
-					}
-				}
-				LastSave = DateTime.UtcNow;
-			}
-		}
-
-		private void OnSecondUpdate()
-		{
-			if (Config.ForceTime != "normal")
-			{
-				switch (Config.ForceTime)
-				{
-					case "day":
-						TSPlayer.Server.SetTime(true, 27000.0);
-						break;
-					case "night":
-						TSPlayer.Server.SetTime(false, 16200.0);
-						break;
-				}
-			}
-			int count = 0;
-			foreach (TSPlayer player in Players)
-			{
-				if (player != null && player.Active)
-				{
-					count++;
-					if (player.TilesDestroyed != null)
-					{
-						if (player.TileKillThreshold >= Config.TileKillThreshold)
-						{
-							player.Disable("Reached TileKill threshold");
-							TSPlayer.Server.RevertTiles(player.TilesDestroyed);
-							player.TilesDestroyed.Clear();
-						}
-					}
-					if (player.TileKillThreshold > 0)
-					{
-						player.TileKillThreshold = 0;
-					}
-					if (player.TilesCreated != null)
-					{
-						if (player.TilePlaceThreshold >= Config.TilePlaceThreshold)
-						{
-							player.Disable("Reached TilePlace threshold");
-							TSPlayer.Server.RevertTiles(player.TilesCreated);
-							player.TilesCreated.Clear();
-						}
-					}
-					if (player.TilePlaceThreshold > 0)
-					{
-						player.TilePlaceThreshold = 0;
-					}
-					if (player.TileLiquidThreshold >= Config.TileLiquidThreshold)
-					{
-						player.Disable("Reached TileLiquid threshold");
-					}
-					if (player.TileLiquidThreshold > 0)
-					{
-						player.TileLiquidThreshold = 0;
-					}
-					if (player.ProjectileThreshold >= Config.ProjectileThreshold)
-					{
-						player.Disable("Reached Projectile threshold");
-					}
-					if (player.ProjectileThreshold > 0)
-					{
-						player.ProjectileThreshold = 0;
-					}
-					if (player.Dead && (DateTime.Now - player.LastDeath).Seconds >= 3 && player.Difficulty != 2)
-					{
-						player.Spawn();
-					}
-					string check = "none";
-					foreach (Item item in player.TPlayer.inventory)
-					{
-						if (!player.Group.HasPermission(Permissions.ignorestackhackdetection) && item.stack > item.maxStack &&
-							item.type != 0)
-						{
-							check = "Remove Item " + item.name + " (" + item.stack + ") exceeds max stack of " + item.maxStack;
-						}
-					}
-					player.IgnoreActionsForCheating = check;
-					check = "none";
-					foreach (Item item in player.TPlayer.armor)
-					{
-						if (!player.Group.HasPermission(Permissions.usebanneditem) && Itembans.ItemIsBanned(item.name, player))
-						{
-							player.SetBuff(30, 120); //Bleeding
-							player.SetBuff(36, 120); //Broken Armor
-							check = "Remove Armor/Accessory " + item.name;
-						}
-					}
-					player.IgnoreActionsForDisabledArmor = check;
-					if (CheckIgnores(player))
-					{
-						player.SetBuff(33, 120); //Weak
-						player.SetBuff(32, 120); //Slow
-						player.SetBuff(23, 120); //Cursed
-					}
-					else if (!player.Group.HasPermission(Permissions.usebanneditem) &&
-							 Itembans.ItemIsBanned(player.TPlayer.inventory[player.TPlayer.selectedItem].name, player))
-					{
-						player.SetBuff(23, 120); //Cursed
-					}
-				}
-			}
-			Console.Title = string.Format("TerrariaShock Version {0} ({1}) ({2}/{3})", Version, VersionCodename, count,
-										  Config.MaxSlots);
-		}
-
-		private void OnConnect(int ply, HandledEventArgs handler)
-		{
-			var player = new TSPlayer(ply);
-			if (Config.EnableDNSHostResolution)
-			{
-				player.Group = Users.GetGroupForIPExpensive(player.IP);
-			}
-			else
-			{
-				player.Group = Users.GetGroupForIP(player.IP);
-			}
-
-			if (Utils.ActivePlayers() + 1 > Config.MaxSlots + 20)
-			{
-				Utils.ForceKick(player, Config.ServerFullNoReservedReason);
-				handler.Handled = true;
-				return;
-			}
-
-			var ipban = Bans.GetBanByIp(player.IP);
-			Ban ban = null;
-			if (ipban != null && Config.EnableIPBans)
-				ban = ipban;
-
-			if (ban != null)
-			{
-				Utils.ForceKick(player, string.Format("You are banned: {0}", ban.Reason));
-				handler.Handled = true;
-				return;
-			}
-
-			if (!FileTools.OnWhitelist(player.IP))
-			{
-				Utils.ForceKick(player, "Not on whitelist.");
-				handler.Handled = true;
-				return;
-			}
-
-			if (Geo != null)
-			{
-				var code = Geo.TryGetCountryCode(IPAddress.Parse(player.IP));
-				player.Country = code == null ? "N/A" : GeoIPCountry.GetCountryNameByCode(code);
-				if (code == "A1")
-				{
-					if (Config.KickProxyUsers)
-					{
-						Utils.ForceKick(player, "Proxies are not allowed");
-						handler.Handled = true;
-						return;
-					}
-				}
-			}
-			Players[ply] = player;
-		}
-
-		private void OnJoin(int ply, HandledEventArgs handler)
-		{
-			var player = Players[ply];
-			if (player == null)
-			{
-				handler.Handled = true;
-				return;
-			}
-
-			var nameban = Bans.GetBanByName(player.Name);
-			Ban ban = null;
-			if (nameban != null && Config.EnableBanOnUsernames)
-				ban = nameban;
-
-			if (ban != null)
-			{
-				Utils.ForceKick(player, string.Format("You are banned: {0}", ban.Reason));
-				handler.Handled = true;
-				return;
-			}
-		}
-
-		private void OnLeave(int ply)
-		{
-
-			var tsplr = Players[ply];
-			Players[ply] = null;
-
-			if (tsplr != null && tsplr.ReceivedInfo)
-			{
-				if (!tsplr.SilentKickInProgress)
-				{
-					Utils.Broadcast(tsplr.Name + " left", Color.Yellow);
-				}
-				Log.Info(string.Format("{0} left.", tsplr.Name));
-
-				if (tsplr.IsLoggedIn && !tsplr.IgnoreActionsForClearingTrashCan)
-				{
-					tsplr.PlayerData.CopyInventory(tsplr);
-					InventoryDB.InsertPlayerData(tsplr);
-				}
-
-				if (Config.RememberLeavePos)
-				{
-					RememberedPos.InsertLeavePos(tsplr.Name, tsplr.IP, (int) (tsplr.X/16), (int) (tsplr.Y/16));
-				}
-			}
-		}
-
-		private void OnChat(messageBuffer msg, int ply, string text, HandledEventArgs e)
-		{
-			if (e.Handled)
-				return;
-
-			var tsplr = Players[msg.whoAmI];
-			if (tsplr == null)
-			{
-				e.Handled = true;
-				return;
-			}
-
-			/*if (!Utils.ValidString(text))
-			{
-				e.Handled = true;
-				return;
-			}*/
-
-			if (text.StartsWith("/"))
-			{
-				try
-				{
-					e.Handled = Commands.HandleCommand(tsplr, text);
-				}
-				catch (Exception ex)
-				{
-					Log.ConsoleError("Command exception");
-					Log.Error(ex.ToString());
-				}
-			}
-			else if (!tsplr.mute)
-			{
-				Utils.Broadcast(
-					String.Format(Config.ChatFormat, tsplr.Group.Name, tsplr.Group.Prefix, tsplr.Name, tsplr.Group.Suffix, text),
-					tsplr.Group.R, tsplr.Group.G, tsplr.Group.B);
-				e.Handled = true;
-			}
-			else if (tsplr.mute)
-			{
-				tsplr.SendMessage("You are muted!");
-				e.Handled = true;
-			}
-		}
-
-		/// <summary>
-		/// When a server command is run.
-		/// </summary>
-		/// <param name="cmd"></param>
-		/// <param name="e"></param>
-		private void ServerHooks_OnCommand(string text, HandledEventArgs e)
-		{
-			if (e.Handled)
-				return;
-
-			// Damn you ThreadStatic and Redigit
-			if (Main.rand == null)
-			{
-				Main.rand = new Random();
-			}
-			if (WorldGen.genRand == null)
-			{
-				WorldGen.genRand = new Random();
-			}
-
-			if (text.StartsWith("playing") || text.StartsWith("/playing"))
-			{
-				int count = 0;
-				foreach (TSPlayer player in Players)
-				{
-					if (player != null && player.Active)
-					{
-						count++;
-						TSPlayer.Server.SendMessage(string.Format("{0} ({1}) [{2}] <{3}>", player.Name, player.IP,
-																  player.Group.Name, player.UserAccountName));
-					}
-				}
-				TSPlayer.Server.SendMessage(string.Format("{0} players connected.", count));
-			}
-			else if (text == "autosave")
-			{
-				Main.autoSave = Config.AutoSave = !Config.AutoSave;
-				Log.ConsoleInfo("AutoSave " + (Config.AutoSave ? "Enabled" : "Disabled"));
-			}
-			else if (text.StartsWith("/"))
-			{
-				Commands.HandleCommand(TSPlayer.Server, text);
-			}
-			else
-			{
-				Commands.HandleCommand(TSPlayer.Server, "/" + text);
-			}
-			e.Handled = true;
-		}
-
-		private void OnGetData(GetDataEventArgs e)
-		{
-			if (e.Handled)
-				return;
-
-			PacketTypes type = e.MsgID;
-
-			Debug.WriteLine("Recv: {0:X}: {2} ({1:XX})", e.Msg.whoAmI, (byte) type, type);
-
-			var player = Players[e.Msg.whoAmI];
-			if (player == null)
-			{
-				e.Handled = true;
-				return;
-			}
-
-			if (!player.ConnectionAlive)
-			{
-				e.Handled = true;
-				return;
-			}
-
-			if (player.RequiresPassword && type != PacketTypes.PasswordSend)
-			{
-				e.Handled = true;
-				return;
-			}
-
-			if ((player.State < 10 || player.Dead) && (int) type > 12 && (int) type != 16 && (int) type != 42 && (int) type != 50 &&
-				(int) type != 38 && (int) type != 5 && (int) type != 21)
-			{
-				e.Handled = true;
-				return;
-			}
-
-			using (var data = new MemoryStream(e.Msg.readBuffer, e.Index, e.Length))
-			{
-				try
-				{
-					if (GetDataHandlers.HandlerGetData(type, player, data))
-						e.Handled = true;
-				}
-				catch (Exception ex)
-				{
-					Log.Error(ex.ToString());
-				}
-			}
-		}
-
-		private void OnGreetPlayer(int who, HandledEventArgs e)
-		{
-			var player = Players[who];
-			if (player == null)
-			{
-				e.Handled = true;
-				return;
-			}
-			player.LoginMS= DateTime.Now.Ticks / TimeSpan.TicksPerMillisecond;
-			
-			Utils.ShowFileToUser(player, "motd.txt");
-
-			if (Config.PvPMode == "always" && !player.TPlayer.hostile)
-			{
-				player.SendMessage("PvP is forced! Enable PvP else you can't move or do anything!", Color.Red);
-			}
-
-			if (!player.IsLoggedIn)
-			{
-				if (Config.ServerSideInventory)
-				{
-					player.SendMessage(
-						player.IgnoreActionsForInventory = "Server Side Inventory is enabled! Please /register or /login to play!",
-						Color.Red);
-				}
-				else if (Config.RequireLogin)
-				{
-					player.SendMessage("Please /register or /login to play!", Color.Red);
-				}
-			}
-
-			if (player.Group.HasPermission(Permissions.causeevents) && Config.InfiniteInvasion)
-			{
-				StartInvasion();
-			}
-
-			player.LastNetPosition = new Vector2(Main.spawnTileX*16f, Main.spawnTileY*16f);
-
-			if (Config.RememberLeavePos)
-			{
-				var pos = RememberedPos.GetLeavePos(player.Name, player.IP);
-				player.LastNetPosition = pos;
-				player.Teleport((int) pos.X, (int) pos.Y + 3);
-			}
-
-			e.Handled = true;
-		}
-
-		private void NpcHooks_OnStrikeNpc(NpcStrikeEventArgs e)
-		{
-			if (Config.InfiniteInvasion)
-			{
-				IncrementKills();
-				if (Main.invasionSize < 10)
-				{
-					Main.invasionSize = 20000000;
-				}
-			}
-		}
-
-		private void OnProjectileSetDefaults(SetDefaultsEventArgs<Projectile, int> e)
-		{
-			if (e.Info == 43)
-				if (Config.DisableTombstones)
-					e.Object.SetDefaults(0);
-			if (e.Info == 75)
-				if (Config.DisableClownBombs)
-					e.Object.SetDefaults(0);
-			if (e.Info == 109)
-				if (Config.DisableSnowBalls)
-					e.Object.SetDefaults(0);
-		}
-
-		private void OnNpcSetDefaults(SetDefaultsEventArgs<NPC, int> e)
-		{
-			if (Itembans.ItemIsBanned(e.Object.name, null))
-			{
-				e.Object.SetDefaults(0);
-			}
-		}
-
-		/// <summary>
-		/// Send bytes to client using packetbuffering if available
-		/// </summary>
-		/// <param name="client">socket to send to</param>
-		/// <param name="bytes">bytes to send</param>
-		/// <returns>False on exception</returns>
-		public static bool SendBytes(ServerSock client, byte[] bytes)
-		{
-			if (PacketBuffer != null)
-			{
-				PacketBuffer.BufferBytes(client, bytes);
-				return true;
-			}
-
-			return SendBytesBufferless(client, bytes);
-		}
-
-		/// <summary>
-		/// Send bytes to a client ignoring the packet buffer
-		/// </summary>
-		/// <param name="client">socket to send to</param>
-		/// <param name="bytes">bytes to send</param>
-		/// <returns>False on exception</returns>
-		public static bool SendBytesBufferless(ServerSock client, byte[] bytes)
-		{
-			try
-			{
-				if (client.tcpClient.Connected)
-					client.networkStream.Write(bytes, 0, bytes.Length);
-				return true;
-			}
-			catch (Exception ex)
-			{
-				Log.Warn("This is a normal exception");
-				Log.Warn(ex.ToString());
-			}
-			return false;
-		}
-
-		private void NetHooks_SendData(SendDataEventArgs e)
-		{
-			if (e.MsgID == PacketTypes.Disconnect)
-			{
-				Action<ServerSock, string> senddisconnect = (sock, str) =>
-																{
-																	if (sock == null || !sock.active)
-																		return;
-																	sock.kill = true;
-																	using (var ms = new MemoryStream())
-																	{
-																		new DisconnectMsg {Reason = str}.PackFull(ms);
-																		SendBytesBufferless(sock, ms.ToArray());
-																	}
-																};
-
-				if (e.remoteClient != -1)
-				{
-					senddisconnect(Netplay.serverSock[e.remoteClient], e.text);
-				}
-				else
-				{
-					for (int i = 0; i < Netplay.serverSock.Length; i++)
-					{
-						if (e.ignoreClient != -1 && e.ignoreClient == i)
-							continue;
-
-						senddisconnect(Netplay.serverSock[i], e.text);
-					}
-				}
-				e.Handled = true;
-			}
-		}
-
-		private void OnStartHardMode(HandledEventArgs e)
-		{
-			if (Config.DisableHardmode)
-				e.Handled = true;
-		}
-
-        void OnSaveWorld(bool resettime, HandledEventArgs e)
-        {
-            if (!Utils.saving)
-            {
-                Utils.Broadcast("Saving world. Momentary lag might result from this.", Color.Red);
-                var SaveWorld = new Thread(Utils.SaveWorld);
-                SaveWorld.Start();
-            }
-            e.Handled = true;
-        }
-
-	    /*
-		 * Useful stuff:
-		 * */
-
-		public static void StartInvasion()
-		{
-			Main.invasionType = 1;
-			if (Config.InfiniteInvasion)
-			{
-				Main.invasionSize = 20000000;
-			}
-			else
-			{
-				Main.invasionSize = 100 + (Config.InvasionMultiplier*Utils.ActivePlayers());
-			}
-
-			Main.invasionWarn = 0;
-			if (new Random().Next(2) == 0)
-			{
-				Main.invasionX = 0.0;
-			}
-			else
-			{
-				Main.invasionX = Main.maxTilesX;
-			}
-		}
-
-		private static int KillCount;
-
-		public static void IncrementKills()
-		{
-			KillCount++;
-			Random r = new Random();
-			int random = r.Next(5);
-			if (KillCount%100 == 0)
-			{
-				switch (random)
-				{
-					case 0:
-						Utils.Broadcast(string.Format("You call that a lot? {0} goblins killed!", KillCount));
-						break;
-					case 1:
-						Utils.Broadcast(string.Format("Fatality! {0} goblins killed!", KillCount));
-						break;
-					case 2:
-						Utils.Broadcast(string.Format("Number of 'noobs' killed to date: {0}", KillCount));
-						break;
-					case 3:
-						Utils.Broadcast(string.Format("Duke Nukem would be proud. {0} goblins killed.", KillCount));
-						break;
-					case 4:
-						Utils.Broadcast(string.Format("You call that a lot? {0} goblins killed!", KillCount));
-						break;
-					case 5:
-						Utils.Broadcast(string.Format("{0} copies of Call of Duty smashed.", KillCount));
-						break;
-				}
-			}
-		}
-
-		public static bool CheckProjectilePermission(TSPlayer player, int index, int type)
-		{
-			if (type == 43)
-			{
-				return true;
-			}
-
-			if (type == 17 && !player.Group.HasPermission(Permissions.usebanneditem) && Itembans.ItemIsBanned("Dirt Rod", player))
-				//Dirt Rod Projectile
-			{
-				return true;
-			}
-
-			if ((type == 42 || type == 65 || type == 68) && !player.Group.HasPermission(Permissions.usebanneditem) &&
-				Itembans.ItemIsBanned("Sandgun", player)) //Sandgun Projectiles
-			{
-				return true;
-			}
-
-			Projectile proj = new Projectile();
-			proj.SetDefaults(type);
-
-			if (!player.Group.HasPermission(Permissions.usebanneditem) && Itembans.ItemIsBanned(proj.name, player))
-			{
-				return true;
-			}
-
-			if (Main.projHostile[type])
-			{
-                //player.SendMessage( proj.name, Color.Yellow);
-				return true;
-			}
-
-			return false;
-		}
-
-		public static bool CheckRangePermission(TSPlayer player, int x, int y, int range = 32)
-		{
-			if (Config.RangeChecks && ((Math.Abs(player.TileX - x) > range) || (Math.Abs(player.TileY - y) > range)))
-			{
-				return true;
-			}
-			return false;
-		}
-
-        public static bool CheckTilePermission( TSPlayer player, int tileX, int tileY, byte tileType, byte actionType )
-        {
-            if (!player.Group.HasPermission(Permissions.canbuild))
-            {
-				if (TShock.Config.AllowIce && actionType != 1)
-				{
-					foreach (Point p in player.IceTiles)
-					{
-						if (p.X == tileX && p.Y == tileY && (Main.tile[p.X, p.Y].type == 0 || Main.tile[p.X, p.Y].type == 127))
-						{
-							player.IceTiles.Remove(p);
-							return false;
-						}
-					}
-		    if (((DateTime.Now.Ticks / TimeSpan.TicksPerMillisecond) - player.BPm) > 2000){
-					player.SendMessage("You do not have permission to build!", Color.Red);
-			player.BPm=DateTime.Now.Ticks / TimeSpan.TicksPerMillisecond;
-
-}
-					return true;
-				}
-
-				if (TShock.Config.AllowIce && actionType == 1 && tileType == 127)
-				{
-					player.IceTiles.Add(new Point(tileX, tileY));
-					return false;
-				}
-				
-		    if (((DateTime.Now.Ticks / TimeSpan.TicksPerMillisecond) - player.BPm) > 2000){
-					player.SendMessage("You do not have permission to build!", Color.Red);
-			player.BPm=DateTime.Now.Ticks / TimeSpan.TicksPerMillisecond;
-
-}
-				return true;
-
-            }
-            if (!player.Group.HasPermission(Permissions.editspawn) && !Regions.CanBuild(tileX, tileY, player) &&
-                Regions.InArea(tileX, tileY))
-            {
-                		    if (((DateTime.Now.Ticks / TimeSpan.TicksPerMillisecond) - player.RPm) > 2000){
-                        player.SendMessage("Region protected from changes.", Color.Red);
-			player.RPm=DateTime.Now.Ticks / TimeSpan.TicksPerMillisecond;
-
-}
-                return true;
-            }
-            if (Config.DisableBuild)
-            {
-                if (!player.Group.HasPermission(Permissions.editspawn))
-                {
- 		    if (((DateTime.Now.Ticks / TimeSpan.TicksPerMillisecond) - player.WPm) > 2000){
-                        player.SendMessage("World protected from changes.", Color.Red);
-			player.WPm=DateTime.Now.Ticks / TimeSpan.TicksPerMillisecond;
-
-}
-                    return true;
-                }
-            }
-            if (Config.SpawnProtection)
-            {
-                if (!player.Group.HasPermission(Permissions.editspawn))
-                {
-                    var flag = CheckSpawn(tileX, tileY);
-                    if (flag)
-                    {		
-					if (((DateTime.Now.Ticks / TimeSpan.TicksPerMillisecond) - player.SPm) > 2000){
-                        player.SendMessage("Spawn protected from changes.", Color.Red);
-						player.SPm=DateTime.Now.Ticks / TimeSpan.TicksPerMillisecond;
-						}
-                    return true;
-                    }
-                }
-            }
-            return false;
-        }
-
-		public static bool CheckTilePermission(TSPlayer player, int tileX, int tileY)
-		{
-			if (!player.Group.HasPermission(Permissions.canbuild))
-			{
-
-		    if (((DateTime.Now.Ticks / TimeSpan.TicksPerMillisecond) - player.BPm) > 2000){
-					player.SendMessage("You do not have permission to build!", Color.Red);
-					player.BPm=DateTime.Now.Ticks / TimeSpan.TicksPerMillisecond;
-					}
-				return true;
-			}
-			
-			if (!player.Group.HasPermission(Permissions.editspawn) && !Regions.CanBuild(tileX, tileY, player) &&
-				Regions.InArea(tileX, tileY))
-			{
-
-
-		    if (((DateTime.Now.Ticks / TimeSpan.TicksPerMillisecond) - player.RPm) > 2000){
-                        player.SendMessage("Region protected from changes.", Color.Red);
-						player.RPm=DateTime.Now.Ticks / TimeSpan.TicksPerMillisecond;
-						}
-				return true;
-			}
-			
-			if (Config.DisableBuild)
-			{
-				if (!player.Group.HasPermission(Permissions.editspawn))
-				{
-				if (((DateTime.Now.Ticks / TimeSpan.TicksPerMillisecond) - player.WPm) > 2000){
-                        player.SendMessage("World protected from changes.", Color.Red);
-						player.WPm=DateTime.Now.Ticks / TimeSpan.TicksPerMillisecond;
-						}
-					return true;
-				}
-			}
-			if (Config.SpawnProtection)
-			{
-				if (!player.Group.HasPermission(Permissions.editspawn))
-				{
-					var flag = CheckSpawn(tileX, tileY);
-					if (flag)
-					{
-					if (((DateTime.Now.Ticks / TimeSpan.TicksPerMillisecond) - player.SPm) > 1000){
-                        player.SendMessage("Spawn protected from changes.", Color.Red);
-						player.SPm=DateTime.Now.Ticks / TimeSpan.TicksPerMillisecond;
-
-						}
-
-
-						return true;
-					}
-				}
-			}
-			return false;
-		}
-		public static bool CheckSpawn(int x, int y)
-		{
-			Vector2 tile = new Vector2(x, y);
-			Vector2 spawn = new Vector2(Main.spawnTileX, Main.spawnTileY);
-			return Distance(spawn, tile) <= Config.SpawnProtectionRadius;
-		}
-
-		public static float Distance(Vector2 value1, Vector2 value2)
-		{
-			float num2 = value1.X - value2.X;
-			float num = value1.Y - value2.Y;
-			float num3 = (num2*num2) + (num*num);
-			return (float) Math.Sqrt(num3);
-		}
-
-		public static bool HackedHealth(TSPlayer player)
-		{
-			return (player.TPlayer.statManaMax > 400) ||
-				   (player.TPlayer.statMana > 400) ||
-				   (player.TPlayer.statLifeMax > 400) ||
-				   (player.TPlayer.statLife > 400);
-		}
-
-		public static bool HackedInventory(TSPlayer player)
-		{
-			bool check = false;
-
-			Item[] inventory = player.TPlayer.inventory;
-			Item[] armor = player.TPlayer.armor;
-			for (int i = 0; i < NetItem.maxNetInventory; i++)
-			{
-				if (i < 49)
-				{
-					Item item = new Item();
-					if (inventory[i] != null && inventory[i].netID != 0)
-					{
-						item.netDefaults(inventory[i].netID);
-						item.Prefix(inventory[i].prefix);
-						item.AffixName();
-						if (inventory[i].stack > item.maxStack)
-						{
-							check = true;
-							player.SendMessage(
-								String.Format("Stack cheat detected. Remove item {0} ({1}) and then rejoin", item.name, inventory[i].stack),
-								Color.Cyan);
-						}
-					}
-				}
-				else
-				{
-					Item item = new Item();
-					if (armor[i - 48] != null && armor[i - 48].netID != 0)
-					{
-						item.netDefaults(armor[i - 48].netID);
-						item.Prefix(armor[i - 48].prefix);
-						item.AffixName();
-						if (armor[i - 48].stack > item.maxStack)
-						{
-							check = true;
-							player.SendMessage(
-								String.Format("Stack cheat detected. Remove armor {0} ({1}) and then rejoin", item.name, armor[i - 48].stack),
-								Color.Cyan);
-						}
-					}
-				}
-			}
-
-			return check;
-		}
-
-		public static bool CheckInventory(TSPlayer player)
-		{
-			PlayerData playerData = player.PlayerData;
-			bool check = true;
-
-			if (player.TPlayer.statLifeMax > playerData.maxHealth)
-			{
-				player.SendMessage("Error: Your max health exceeded (" + playerData.maxHealth + ") which is stored on server",
-								   Color.Cyan);
-				check = false;
-			}
-
-			Item[] inventory = player.TPlayer.inventory;
-			Item[] armor = player.TPlayer.armor;
-			for (int i = 0; i < NetItem.maxNetInventory; i++)
-			{
-				if (i < 49)
-				{
-					Item item = new Item();
-					Item serverItem = new Item();
-					if (inventory[i] != null && inventory[i].netID != 0)
-					{
-						if (playerData.inventory[i].netID != inventory[i].netID)
-						{
-							item.netDefaults(inventory[i].netID);
-							item.Prefix(inventory[i].prefix);
-							item.AffixName();
-							player.SendMessage(player.IgnoreActionsForInventory = "Your item (" + item.name + ") needs to be deleted.",
-											   Color.Cyan);
-							check = false;
-						}
-						else if (playerData.inventory[i].prefix != inventory[i].prefix)
-						{
-							item.netDefaults(inventory[i].netID);
-							item.Prefix(inventory[i].prefix);
-							item.AffixName();
-							player.SendMessage(player.IgnoreActionsForInventory = "Your item (" + item.name + ") needs to be deleted.",
-											   Color.Cyan);
-							check = false;
-						}
-						else if (inventory[i].stack > playerData.inventory[i].stack)
-						{
-							item.netDefaults(inventory[i].netID);
-							item.Prefix(inventory[i].prefix);
-							item.AffixName();
-							player.SendMessage(
-								player.IgnoreActionsForInventory =
-								"Your item (" + item.name + ") (" + inventory[i].stack + ") needs to have it's stack decreased to (" +
-								playerData.inventory[i].stack + ").", Color.Cyan);
-							check = false;
-						}
-					}
-				}
-				else
-				{
-					Item item = new Item();
-					Item serverItem = new Item();
-					if (armor[i - 48] != null && armor[i - 48].netID != 0)
-					{
-						if (playerData.inventory[i].netID != armor[i - 48].netID)
-						{
-							item.netDefaults(armor[i - 48].netID);
-							item.Prefix(armor[i - 48].prefix);
-							item.AffixName();
-							player.SendMessage(player.IgnoreActionsForInventory = "Your armor (" + item.name + ") needs to be deleted.",
-											   Color.Cyan);
-							check = false;
-						}
-						else if (playerData.inventory[i].prefix != armor[i - 48].prefix)
-						{
-							item.netDefaults(armor[i - 48].netID);
-							item.Prefix(armor[i - 48].prefix);
-							item.AffixName();
-							player.SendMessage(player.IgnoreActionsForInventory = "Your armor (" + item.name + ") needs to be deleted.",
-											   Color.Cyan);
-							check = false;
-						}
-						else if (armor[i - 48].stack > playerData.inventory[i].stack)
-						{
-							item.netDefaults(armor[i - 48].netID);
-							item.Prefix(armor[i - 48].prefix);
-							item.AffixName();
-							player.SendMessage(
-								player.IgnoreActionsForInventory =
-								"Your armor (" + item.name + ") (" + inventory[i].stack + ") needs to have it's stack decreased to (" +
-								playerData.inventory[i].stack + ").", Color.Cyan);
-							check = false;
-						}
-					}
-				}
-			}
-
-			return check;
-		}
-
-		public static bool CheckIgnores(TSPlayer player)
-		{
-			bool check = false;
-			if (Config.PvPMode == "always" && !player.TPlayer.hostile)
-				check = true;
-			if (player.IgnoreActionsForInventory != "none")
-				check = true;
-			if (player.IgnoreActionsForCheating != "none")
-				check = true;
-			if (player.IgnoreActionsForDisabledArmor != "none")
-				check = true;
-			if (player.IgnoreActionsForClearingTrashCan)
-				check = true;
-			if (!player.IsLoggedIn && Config.RequireLogin)
-				check = true;
-			return check;
-		}
-
-		public void OnConfigRead(ConfigFile file)
-		{
-			NPC.defaultMaxSpawns = file.DefaultMaximumSpawns;
-			NPC.defaultSpawnRate = file.DefaultSpawnRate;
-
-			Main.autoSave = file.AutoSave;
-			if (Backups != null)
-			{
-				Backups.KeepFor = file.BackupKeepFor;
-				Backups.Interval = file.BackupInterval;
-			}
-			if (!OverridePort)
-			{
-				Netplay.serverPort = file.ServerPort;
-			}
-
-			if (file.MaxSlots > 235)
-				file.MaxSlots = 235;
-			Main.maxNetPlayers = file.MaxSlots + 20;
-			Netplay.password = "";
-			Netplay.spamCheck = false;
-
-			RconHandler.Password = file.RconPassword;
-			RconHandler.ListenPort = file.RconPort;
-
-			Utils.HashAlgo = file.HashAlgorithm;
-		}
-	}
+﻿/*
+TShock, a server mod for Terraria
+Copyright (C) 2011 The TShock Team
+
+This program is free software: you can redistribute it and/or modify
+it under the terms of the GNU General Public License as published by
+the Free Software Foundation, either version 3 of the License, or
+(at your option) any later version.
+
+This program is distributed in the hope that it will be useful,
+but WITHOUT ANY WARRANTY; without even the implied warranty of
+MERCHANTABILITY or FITNESS FOR A PARTICULAR PURPOSE.  See the
+GNU General Public License for more details.
+
+You should have received a copy of the GNU General Public License
+along with this program.  If not, see <http://www.gnu.org/licenses/>.
+*/
+using System;
+using System.Collections.Generic;
+using System.ComponentModel;
+using System.Data;
+using System.Diagnostics;
+using System.Diagnostics.CodeAnalysis;
+using System.Globalization;
+using System.IO;
+using System.Net;
+using System.Reflection;
+using System.Threading;
+using Hooks;
+using MaxMind;
+using Mono.Data.Sqlite;
+using MySql.Data.MySqlClient;
+using Rests;
+using Terraria;
+using TShockAPI.DB;
+using TShockAPI.Net;
+
+namespace TShockAPI
+{
+	[APIVersion(1, 11)]
+	public class TShock : TerrariaPlugin
+	{
+		public static readonly Version VersionNum = Assembly.GetExecutingAssembly().GetName().Version;
+		public static readonly string VersionCodename = "Squashing bugs, and adding suggestions";
+
+		public static string SavePath = "tshock";
+
+		public static TSPlayer[] Players = new TSPlayer[Main.maxPlayers];
+		public static BanManager Bans;
+		public static WarpManager Warps;
+		public static RegionManager Regions;
+		public static BackupManager Backups;
+		public static GroupManager Groups;
+		public static UserManager Users;
+		public static ItemManager Itembans;
+		public static RemeberedPosManager RememberedPos;
+		public static InventoryManager InventoryDB;
+		public static ConfigFile Config { get; set; }
+		public static IDbConnection DB;
+		public static bool OverridePort;
+		public static PacketBufferer PacketBuffer;
+		public static GeoIPCountry Geo;
+		public static SecureRest RestApi;
+		public static RestManager RestManager;
+		public static Utils Utils = new Utils();
+		public static StatTracker StatTracker = new StatTracker();
+
+		/// <summary>
+		/// Called after TShock is initialized. Useful for plugins that needs hooks before tshock but also depend on tshock being loaded.
+		/// </summary>
+		public static event Action Initialized;
+
+
+		public override Version Version
+		{
+			get { return VersionNum; }
+		}
+
+		public override string Name
+		{
+			get { return "TShock"; }
+		}
+
+		public override string Author
+		{
+			get { return "The Nyx Team"; }
+		}
+
+		public override string Description
+		{
+			get { return "The administration modification of the future."; }
+		}
+
+		public TShock(Main game)
+			: base(game)
+		{
+			Config = new ConfigFile();
+			Order = 0;
+		}
+
+
+		[SuppressMessage("Microsoft.Security", "CA2122:DoNotIndirectlyExposeMethodsWithLinkDemands")]
+		public override void Initialize()
+		{
+			HandleCommandLine(Environment.GetCommandLineArgs());
+
+			if (!Directory.Exists(SavePath))
+				Directory.CreateDirectory(SavePath);
+
+#if DEBUG
+			Log.Initialize(Path.Combine(SavePath, "log.txt"), LogLevel.All, false);
+#else
+			Log.Initialize(Path.Combine(SavePath, "log.txt"), LogLevel.All & ~LogLevel.Debug, false);
+#endif
+			AppDomain.CurrentDomain.UnhandledException += CurrentDomain_UnhandledException;
+
+			try
+			{
+				if (File.Exists(Path.Combine(SavePath, "tshock.pid")))
+				{
+					Log.ConsoleInfo(
+						"TShock was improperly shut down. Please avoid this in the future, world corruption may result from this.");
+					File.Delete(Path.Combine(SavePath, "tshock.pid"));
+				}
+				File.WriteAllText(Path.Combine(SavePath, "tshock.pid"), Process.GetCurrentProcess().Id.ToString(CultureInfo.InvariantCulture));
+
+				ConfigFile.ConfigRead += OnConfigRead;
+				FileTools.SetupConfig();
+
+				HandleCommandLine_Port(Environment.GetCommandLineArgs());
+
+				if (Config.StorageType.ToLower() == "sqlite")
+				{
+					string sql = Path.Combine(SavePath, "tshock.sqlite");
+					DB = new SqliteConnection(string.Format("uri=file://{0},Version=3", sql));
+				}
+				else if (Config.StorageType.ToLower() == "mysql")
+				{
+					try
+					{
+						var hostport = Config.MySqlHost.Split(':');
+						DB = new MySqlConnection();
+						DB.ConnectionString =
+							String.Format("Server={0}; Port={1}; Database={2}; Uid={3}; Pwd={4};",
+										  hostport[0],
+										  hostport.Length > 1 ? hostport[1] : "3306",
+										  Config.MySqlDbName,
+										  Config.MySqlUsername,
+										  Config.MySqlPassword
+								);
+					}
+					catch (MySqlException ex)
+					{
+						Log.Error(ex.ToString());
+						throw new Exception("MySql not setup correctly");
+					}
+				}
+				else
+				{
+					throw new Exception("Invalid storage type");
+				}
+
+				Backups = new BackupManager(Path.Combine(SavePath, "backups"));
+				Backups.KeepFor = Config.BackupKeepFor;
+				Backups.Interval = Config.BackupInterval;
+				Bans = new BanManager(DB);
+				Warps = new WarpManager(DB);
+				Users = new UserManager(DB);
+				Groups = new GroupManager(DB);
+				Groups.LoadPermisions();
+				Regions = new RegionManager(DB);
+				Itembans = new ItemManager(DB);
+				RememberedPos = new RemeberedPosManager(DB);
+				InventoryDB = new InventoryManager(DB);
+				RestApi = new SecureRest(Netplay.serverListenIP, 8080);
+				RestApi.Verify += RestApi_Verify;
+				RestApi.Port = Config.RestApiPort;
+				RestManager = new RestManager(RestApi);
+				RestManager.RegisterRestfulCommands();
+
+				var geoippath = Path.Combine(SavePath, "GeoIP.dat");
+				if (Config.EnableGeoIP && File.Exists(geoippath))
+					Geo = new GeoIPCountry(geoippath);
+
+				Console.Title = string.Format("TerrariaShock Version {0} ({1})", Version, VersionCodename);
+				Log.ConsoleInfo(string.Format("TerrariaShock Version {0} ({1}) now running.", Version, VersionCodename));
+
+				GameHooks.PostInitialize += OnPostInit;
+				GameHooks.Update += OnUpdate;
+				ServerHooks.Connect += OnConnect;
+				ServerHooks.Join += OnJoin;
+				ServerHooks.Leave += OnLeave;
+				ServerHooks.Chat += OnChat;
+				ServerHooks.Command += ServerHooks_OnCommand;
+				NetHooks.GetData += OnGetData;
+				NetHooks.SendData += NetHooks_SendData;
+				NetHooks.GreetPlayer += OnGreetPlayer;
+				NpcHooks.StrikeNpc += NpcHooks_OnStrikeNpc;
+			    NpcHooks.SetDefaultsInt += OnNpcSetDefaults;
+				ProjectileHooks.SetDefaults += OnProjectileSetDefaults;
+				WorldHooks.StartHardMode += OnStartHardMode;
+                WorldHooks.SaveWorld += OnSaveWorld;
+
+				GetDataHandlers.InitGetDataHandler();
+				Commands.InitCommands();
+				//RconHandler.StartThread();
+
+				if (Config.BufferPackets)
+					PacketBuffer = new PacketBufferer();
+
+				Log.ConsoleInfo("AutoSave " + (Config.AutoSave ? "Enabled" : "Disabled"));
+				Log.ConsoleInfo("Backups " + (Backups.Interval > 0 ? "Enabled" : "Disabled"));
+
+				if (Initialized != null)
+					Initialized();
+			}
+			catch (Exception ex)
+			{
+				Log.Error("Fatal Startup Exception");
+				Log.Error(ex.ToString());
+				Environment.Exit(1);
+			}
+		}
+
+		private RestObject RestApi_Verify(string username, string password)
+		{
+			var userAccount = Users.GetUserByName(username);
+			if (userAccount == null)
+			{
+				return new RestObject("401")
+						{Error = "Invalid username/password combination provided. Please re-submit your query with a correct pair."};
+			}
+
+			if (Utils.HashPassword(password).ToUpper() != userAccount.Password.ToUpper())
+			{
+				return new RestObject("401")
+						{Error = "Invalid username/password combination provided. Please re-submit your query with a correct pair."};
+			}
+
+			if (!Utils.GetGroup(userAccount.Group).HasPermission("api") && userAccount.Group != "superadmin")
+			{
+				return new RestObject("403")
+						{
+							Error =
+								"Although your account was successfully found and identified, your account lacks the permission required to use the API. (api)"
+						};
+			}
+
+			return new RestObject("200") {Response = "Successful login"}; //Maybe return some user info too?
+		}
+
+		protected override void Dispose(bool disposing)
+		{
+			if (disposing)
+			{
+				if (Geo != null)
+				{
+					Geo.Dispose();
+				}
+				GameHooks.PostInitialize -= OnPostInit;
+				GameHooks.Update -= OnUpdate;
+                ServerHooks.Connect -= OnConnect;
+				ServerHooks.Join -= OnJoin;
+				ServerHooks.Leave -= OnLeave;
+				ServerHooks.Chat -= OnChat;
+				ServerHooks.Command -= ServerHooks_OnCommand;
+				NetHooks.GetData -= OnGetData;
+				NetHooks.SendData -= NetHooks_SendData;
+				NetHooks.GreetPlayer -= OnGreetPlayer;
+				NpcHooks.StrikeNpc -= NpcHooks_OnStrikeNpc;
+                NpcHooks.SetDefaultsInt -= OnNpcSetDefaults;
+				ProjectileHooks.SetDefaults -= OnProjectileSetDefaults;
+                WorldHooks.StartHardMode -= OnStartHardMode;
+                WorldHooks.SaveWorld -= OnSaveWorld;
+				if (File.Exists(Path.Combine(SavePath, "tshock.pid")))
+				{
+					File.Delete(Path.Combine(SavePath, "tshock.pid"));
+				}
+				RestApi.Dispose();
+				Log.Dispose();
+			}
+
+			base.Dispose(disposing);
+		}
+
+		/// <summary>
+		/// Handles exceptions that we didn't catch or that Red fucked up
+		/// </summary>
+		/// <param name="sender"></param>
+		/// <param name="e"></param>
+		private void CurrentDomain_UnhandledException(object sender, UnhandledExceptionEventArgs e)
+		{
+			Log.Error(e.ExceptionObject.ToString());
+
+			if (e.ExceptionObject.ToString().Contains("Terraria.Netplay.ListenForClients") ||
+				e.ExceptionObject.ToString().Contains("Terraria.Netplay.ServerLoop"))
+			{
+				var sb = new List<string>();
+				for (int i = 0; i < Netplay.serverSock.Length; i++)
+				{
+					if (Netplay.serverSock[i] == null)
+					{
+						sb.Add("Sock[" + i + "]");
+					}
+					else if (Netplay.serverSock[i].tcpClient == null)
+					{
+						sb.Add("Tcp[" + i + "]");
+					}
+				}
+				Log.Error(string.Join(", ", sb));
+			}
+
+			if (e.IsTerminating)
+			{
+				if (Main.worldPathName != null && Config.SaveWorldOnCrash)
+				{
+					Main.worldPathName += ".crash";
+					WorldGen.saveWorld();
+				}
+			}
+		}
+
+		private void HandleCommandLine(string[] parms)
+		{
+			for (int i = 0; i < parms.Length; i++)
+			{
+				if (parms[i].ToLower() == "-configpath")
+				{
+					var path = parms[++i];
+					if (path.IndexOfAny(Path.GetInvalidPathChars()) == -1)
+					{
+						SavePath = path;
+						Log.ConsoleInfo("Config path has been set to " + path);
+					}
+				}
+				if (parms[i].ToLower() == "-worldpath")
+				{
+					var path = parms[++i];
+					if (path.IndexOfAny(Path.GetInvalidPathChars()) == -1)
+					{
+						Main.WorldPath = path;
+						Log.ConsoleInfo("World path has been set to " + path);
+					}
+				}
+				if (parms[i].ToLower() == "-dump")
+				{
+					ConfigFile.DumpDescriptions();
+					Permissions.DumpDescriptions();
+				}
+			}
+		}
+
+		private void HandleCommandLine_Port(string[] parms)
+		{
+			for (int i = 0; i < parms.Length; i++)
+			{
+				if (parms[i].ToLower() == "-port")
+				{
+					int port = Convert.ToInt32(parms[++i]);
+					Netplay.serverPort = port;
+					Config.ServerPort = port;
+					OverridePort = true;
+					Log.ConsoleInfo("Port overridden by startup argument. Set to " + port);
+				}
+			}
+		}
+
+		/*
+		 * Hooks:
+		 * 
+		 */
+
+		public static int AuthToken = -1;
+
+		private void OnPostInit()
+		{
+			if (!File.Exists(Path.Combine(SavePath, "auth.lck")) && !File.Exists(Path.Combine(SavePath, "authcode.txt")))
+			{
+				var r = new Random((int) DateTime.Now.ToBinary());
+				AuthToken = r.Next(100000, 10000000);
+				Console.ForegroundColor = ConsoleColor.Yellow;
+				Console.WriteLine("TShock Notice: To become SuperAdmin, join the game and type /auth " + AuthToken);
+				Console.WriteLine("This token will display until disabled by verification. (/auth-verify)");
+				Console.ForegroundColor = ConsoleColor.Gray;
+				FileTools.CreateFile(Path.Combine(SavePath, "authcode.txt"));
+				using (var tw = new StreamWriter(Path.Combine(SavePath, "authcode.txt")))
+				{
+					tw.WriteLine(AuthToken);
+				}
+			}
+			else if (File.Exists(Path.Combine(SavePath, "authcode.txt")))
+			{
+				using (var tr = new StreamReader(Path.Combine(SavePath, "authcode.txt")))
+				{
+					AuthToken = Convert.ToInt32(tr.ReadLine());
+				}
+				Console.ForegroundColor = ConsoleColor.Yellow;
+				Console.WriteLine(
+					"TShock Notice: authcode.txt is still present, and the AuthToken located in that file will be used.");
+				Console.WriteLine("To become superadmin, join the game and type /auth " + AuthToken);
+				Console.WriteLine("This token will display until disabled by verification. (/auth-verify)");
+				Console.ForegroundColor = ConsoleColor.Gray;
+			}
+			else
+			{
+				AuthToken = 0;
+			}
+			Regions.ReloadAllRegions();
+			if (Config.RestApiEnabled)
+				RestApi.Start();
+
+			StatTracker.CheckIn();
+			FixChestStacks();
+		}
+
+		private void FixChestStacks()
+		{
+			foreach (Chest chest in Main.chest)
+			{
+				if (chest != null)
+				{
+					foreach (Item item in chest.item)
+					{
+						if (item != null && item.stack > item.maxStack)
+							item.stack = item.maxStack;
+					}
+				}
+			}
+		}
+
+		private DateTime LastCheck = DateTime.UtcNow;
+		private DateTime LastSave = DateTime.UtcNow;
+
+		private void OnUpdate()
+		{
+			UpdateManager.UpdateProcedureCheck();
+			StatTracker.CheckIn();
+			if (Backups.IsBackupTime)
+				Backups.Backup();
+
+			//call these every second, not every update
+			if ((DateTime.UtcNow - LastCheck).TotalSeconds >= 1)
+			{
+				OnSecondUpdate();
+				LastCheck = DateTime.UtcNow;
+			}
+
+			if ((DateTime.UtcNow - LastSave).TotalMinutes >= 15)
+			{
+				foreach (TSPlayer player in Players)
+				{
+					// prevent null point exceptions
+					if (player != null && player.IsLoggedIn && !player.IgnoreActionsForClearingTrashCan)
+					{
+
+						InventoryDB.InsertPlayerData(player);
+					}
+				}
+				LastSave = DateTime.UtcNow;
+			}
+		}
+
+		private void OnSecondUpdate()
+		{
+			if (Config.ForceTime != "normal")
+			{
+				switch (Config.ForceTime)
+				{
+					case "day":
+						TSPlayer.Server.SetTime(true, 27000.0);
+						break;
+					case "night":
+						TSPlayer.Server.SetTime(false, 16200.0);
+						break;
+				}
+			}
+			int count = 0;
+			foreach (TSPlayer player in Players)
+			{
+				if (player != null && player.Active)
+				{
+					count++;
+					if (player.TilesDestroyed != null)
+					{
+						if (player.TileKillThreshold >= Config.TileKillThreshold)
+						{
+							player.Disable("Reached TileKill threshold");
+							TSPlayer.Server.RevertTiles(player.TilesDestroyed);
+							player.TilesDestroyed.Clear();
+						}
+					}
+					if (player.TileKillThreshold > 0)
+					{
+						player.TileKillThreshold = 0;
+					}
+					if (player.TilesCreated != null)
+					{
+						if (player.TilePlaceThreshold >= Config.TilePlaceThreshold)
+						{
+							player.Disable("Reached TilePlace threshold");
+							TSPlayer.Server.RevertTiles(player.TilesCreated);
+							player.TilesCreated.Clear();
+						}
+					}
+					if (player.TilePlaceThreshold > 0)
+					{
+						player.TilePlaceThreshold = 0;
+					}
+					if (player.TileLiquidThreshold >= Config.TileLiquidThreshold)
+					{
+						player.Disable("Reached TileLiquid threshold");
+					}
+					if (player.TileLiquidThreshold > 0)
+					{
+						player.TileLiquidThreshold = 0;
+					}
+					if (player.ProjectileThreshold >= Config.ProjectileThreshold)
+					{
+						player.Disable("Reached Projectile threshold");
+					}
+					if (player.ProjectileThreshold > 0)
+					{
+						player.ProjectileThreshold = 0;
+					}
+					if (player.Dead && (DateTime.Now - player.LastDeath).Seconds >= 3 && player.Difficulty != 2)
+					{
+						player.Spawn();
+					}
+					string check = "none";
+					foreach (Item item in player.TPlayer.inventory)
+					{
+						if (!player.Group.HasPermission(Permissions.ignorestackhackdetection) && item.stack > item.maxStack &&
+							item.type != 0)
+						{
+							check = "Remove Item " + item.name + " (" + item.stack + ") exceeds max stack of " + item.maxStack;
+						}
+					}
+					player.IgnoreActionsForCheating = check;
+					check = "none";
+					foreach (Item item in player.TPlayer.armor)
+					{
+						if (!player.Group.HasPermission(Permissions.usebanneditem) && Itembans.ItemIsBanned(item.name, player))
+						{
+							player.SetBuff(30, 120); //Bleeding
+							player.SetBuff(36, 120); //Broken Armor
+							check = "Remove Armor/Accessory " + item.name;
+						}
+					}
+					player.IgnoreActionsForDisabledArmor = check;
+					if (CheckIgnores(player))
+					{
+						player.SetBuff(33, 120); //Weak
+						player.SetBuff(32, 120); //Slow
+						player.SetBuff(23, 120); //Cursed
+					}
+					else if (!player.Group.HasPermission(Permissions.usebanneditem) &&
+							 Itembans.ItemIsBanned(player.TPlayer.inventory[player.TPlayer.selectedItem].name, player))
+					{
+						player.SetBuff(23, 120); //Cursed
+					}
+				}
+			}
+			Console.Title = string.Format("TerrariaShock Version {0} ({1}) ({2}/{3})", Version, VersionCodename, count,
+										  Config.MaxSlots);
+		}
+
+		private void OnConnect(int ply, HandledEventArgs handler)
+		{
+			var player = new TSPlayer(ply);
+			if (Config.EnableDNSHostResolution)
+			{
+				player.Group = Users.GetGroupForIPExpensive(player.IP);
+			}
+			else
+			{
+				player.Group = Users.GetGroupForIP(player.IP);
+			}
+
+			if (Utils.ActivePlayers() + 1 > Config.MaxSlots + 20)
+			{
+				Utils.ForceKick(player, Config.ServerFullNoReservedReason);
+				handler.Handled = true;
+				return;
+			}
+
+			var ipban = Bans.GetBanByIp(player.IP);
+			Ban ban = null;
+			if (ipban != null && Config.EnableIPBans)
+				ban = ipban;
+
+			if (ban != null)
+			{
+				Utils.ForceKick(player, string.Format("You are banned: {0}", ban.Reason));
+				handler.Handled = true;
+				return;
+			}
+
+			if (!FileTools.OnWhitelist(player.IP))
+			{
+				Utils.ForceKick(player, "Not on whitelist.");
+				handler.Handled = true;
+				return;
+			}
+
+			if (Geo != null)
+			{
+				var code = Geo.TryGetCountryCode(IPAddress.Parse(player.IP));
+				player.Country = code == null ? "N/A" : GeoIPCountry.GetCountryNameByCode(code);
+				if (code == "A1")
+				{
+					if (Config.KickProxyUsers)
+					{
+						Utils.ForceKick(player, "Proxies are not allowed");
+						handler.Handled = true;
+						return;
+					}
+				}
+			}
+			Players[ply] = player;
+		}
+
+		private void OnJoin(int ply, HandledEventArgs handler)
+		{
+			var player = Players[ply];
+			if (player == null)
+			{
+				handler.Handled = true;
+				return;
+			}
+
+			var nameban = Bans.GetBanByName(player.Name);
+			Ban ban = null;
+			if (nameban != null && Config.EnableBanOnUsernames)
+				ban = nameban;
+
+			if (ban != null)
+			{
+				Utils.ForceKick(player, string.Format("You are banned: {0}", ban.Reason));
+				handler.Handled = true;
+				return;
+			}
+		}
+
+		private void OnLeave(int ply)
+		{
+
+			var tsplr = Players[ply];
+			Players[ply] = null;
+
+			if (tsplr != null && tsplr.ReceivedInfo)
+			{
+				if (!tsplr.SilentKickInProgress)
+				{
+					Utils.Broadcast(tsplr.Name + " left", Color.Yellow);
+				}
+				Log.Info(string.Format("{0} left.", tsplr.Name));
+
+				if (tsplr.IsLoggedIn && !tsplr.IgnoreActionsForClearingTrashCan)
+				{
+					tsplr.PlayerData.CopyInventory(tsplr);
+					InventoryDB.InsertPlayerData(tsplr);
+				}
+
+				if (Config.RememberLeavePos)
+				{
+					RememberedPos.InsertLeavePos(tsplr.Name, tsplr.IP, (int) (tsplr.X/16), (int) (tsplr.Y/16));
+				}
+			}
+		}
+
+		private void OnChat(messageBuffer msg, int ply, string text, HandledEventArgs e)
+		{
+			if (e.Handled)
+				return;
+
+			var tsplr = Players[msg.whoAmI];
+			if (tsplr == null)
+			{
+				e.Handled = true;
+				return;
+			}
+
+			/*if (!Utils.ValidString(text))
+			{
+				e.Handled = true;
+				return;
+			}*/
+
+			if (text.StartsWith("/"))
+			{
+				try
+				{
+					e.Handled = Commands.HandleCommand(tsplr, text);
+				}
+				catch (Exception ex)
+				{
+					Log.ConsoleError("Command exception");
+					Log.Error(ex.ToString());
+				}
+			}
+			else if (!tsplr.mute)
+			{
+				Utils.Broadcast(
+					String.Format(Config.ChatFormat, tsplr.Group.Name, tsplr.Group.Prefix, tsplr.Name, tsplr.Group.Suffix, text),
+					tsplr.Group.R, tsplr.Group.G, tsplr.Group.B);
+				e.Handled = true;
+			}
+			else if (tsplr.mute)
+			{
+				tsplr.SendMessage("You are muted!");
+				e.Handled = true;
+			}
+		}
+
+		/// <summary>
+		/// When a server command is run.
+		/// </summary>
+		/// <param name="cmd"></param>
+		/// <param name="e"></param>
+		private void ServerHooks_OnCommand(string text, HandledEventArgs e)
+		{
+			if (e.Handled)
+				return;
+
+			// Damn you ThreadStatic and Redigit
+			if (Main.rand == null)
+			{
+				Main.rand = new Random();
+			}
+			if (WorldGen.genRand == null)
+			{
+				WorldGen.genRand = new Random();
+			}
+
+			if (text.StartsWith("playing") || text.StartsWith("/playing"))
+			{
+				int count = 0;
+				foreach (TSPlayer player in Players)
+				{
+					if (player != null && player.Active)
+					{
+						count++;
+						TSPlayer.Server.SendMessage(string.Format("{0} ({1}) [{2}] <{3}>", player.Name, player.IP,
+																  player.Group.Name, player.UserAccountName));
+					}
+				}
+				TSPlayer.Server.SendMessage(string.Format("{0} players connected.", count));
+			}
+			else if (text == "autosave")
+			{
+				Main.autoSave = Config.AutoSave = !Config.AutoSave;
+				Log.ConsoleInfo("AutoSave " + (Config.AutoSave ? "Enabled" : "Disabled"));
+			}
+			else if (text.StartsWith("/"))
+			{
+				Commands.HandleCommand(TSPlayer.Server, text);
+			}
+			else
+			{
+				Commands.HandleCommand(TSPlayer.Server, "/" + text);
+			}
+			e.Handled = true;
+		}
+
+		private void OnGetData(GetDataEventArgs e)
+		{
+			if (e.Handled)
+				return;
+
+			PacketTypes type = e.MsgID;
+
+			Debug.WriteLine("Recv: {0:X}: {2} ({1:XX})", e.Msg.whoAmI, (byte) type, type);
+
+			var player = Players[e.Msg.whoAmI];
+			if (player == null)
+			{
+				e.Handled = true;
+				return;
+			}
+
+			if (!player.ConnectionAlive)
+			{
+				e.Handled = true;
+				return;
+			}
+
+			if (player.RequiresPassword && type != PacketTypes.PasswordSend)
+			{
+				e.Handled = true;
+				return;
+			}
+
+			if ((player.State < 10 || player.Dead) && (int) type > 12 && (int) type != 16 && (int) type != 42 && (int) type != 50 &&
+				(int) type != 38 && (int) type != 5 && (int) type != 21)
+			{
+				e.Handled = true;
+				return;
+			}
+
+			using (var data = new MemoryStream(e.Msg.readBuffer, e.Index, e.Length))
+			{
+				try
+				{
+					if (GetDataHandlers.HandlerGetData(type, player, data))
+						e.Handled = true;
+				}
+				catch (Exception ex)
+				{
+					Log.Error(ex.ToString());
+				}
+			}
+		}
+
+		private void OnGreetPlayer(int who, HandledEventArgs e)
+		{
+			var player = Players[who];
+			if (player == null)
+			{
+				e.Handled = true;
+				return;
+			}
+			player.LoginMS= DateTime.Now.Ticks / TimeSpan.TicksPerMillisecond;
+			
+			Utils.ShowFileToUser(player, "motd.txt");
+
+			if (Config.PvPMode == "always" && !player.TPlayer.hostile)
+			{
+				player.SendMessage("PvP is forced! Enable PvP else you can't move or do anything!", Color.Red);
+			}
+
+			if (!player.IsLoggedIn)
+			{
+				if (Config.ServerSideInventory)
+				{
+					player.SendMessage(
+						player.IgnoreActionsForInventory = "Server Side Inventory is enabled! Please /register or /login to play!",
+						Color.Red);
+				}
+				else if (Config.RequireLogin)
+				{
+					player.SendMessage("Please /register or /login to play!", Color.Red);
+				}
+			}
+
+			if (player.Group.HasPermission(Permissions.causeevents) && Config.InfiniteInvasion)
+			{
+				StartInvasion();
+			}
+
+			player.LastNetPosition = new Vector2(Main.spawnTileX*16f, Main.spawnTileY*16f);
+
+			if (Config.RememberLeavePos)
+			{
+				var pos = RememberedPos.GetLeavePos(player.Name, player.IP);
+				player.LastNetPosition = pos;
+				player.Teleport((int) pos.X, (int) pos.Y + 3);
+			}
+
+			e.Handled = true;
+		}
+
+		private void NpcHooks_OnStrikeNpc(NpcStrikeEventArgs e)
+		{
+			if (Config.InfiniteInvasion)
+			{
+				IncrementKills();
+				if (Main.invasionSize < 10)
+				{
+					Main.invasionSize = 20000000;
+				}
+			}
+		}
+
+		private void OnProjectileSetDefaults(SetDefaultsEventArgs<Projectile, int> e)
+		{
+			if (e.Info == 43)
+				if (Config.DisableTombstones)
+					e.Object.SetDefaults(0);
+			if (e.Info == 75)
+				if (Config.DisableClownBombs)
+					e.Object.SetDefaults(0);
+			if (e.Info == 109)
+				if (Config.DisableSnowBalls)
+					e.Object.SetDefaults(0);
+		}
+
+		private void OnNpcSetDefaults(SetDefaultsEventArgs<NPC, int> e)
+		{
+			if (Itembans.ItemIsBanned(e.Object.name, null))
+			{
+				e.Object.SetDefaults(0);
+			}
+		}
+
+		/// <summary>
+		/// Send bytes to client using packetbuffering if available
+		/// </summary>
+		/// <param name="client">socket to send to</param>
+		/// <param name="bytes">bytes to send</param>
+		/// <returns>False on exception</returns>
+		public static bool SendBytes(ServerSock client, byte[] bytes)
+		{
+			if (PacketBuffer != null)
+			{
+				PacketBuffer.BufferBytes(client, bytes);
+				return true;
+			}
+
+			return SendBytesBufferless(client, bytes);
+		}
+
+		/// <summary>
+		/// Send bytes to a client ignoring the packet buffer
+		/// </summary>
+		/// <param name="client">socket to send to</param>
+		/// <param name="bytes">bytes to send</param>
+		/// <returns>False on exception</returns>
+		public static bool SendBytesBufferless(ServerSock client, byte[] bytes)
+		{
+			try
+			{
+				if (client.tcpClient.Connected)
+					client.networkStream.Write(bytes, 0, bytes.Length);
+				return true;
+			}
+			catch (Exception ex)
+			{
+				Log.Warn("This is a normal exception");
+				Log.Warn(ex.ToString());
+			}
+			return false;
+		}
+
+		private void NetHooks_SendData(SendDataEventArgs e)
+		{
+			if (e.MsgID == PacketTypes.Disconnect)
+			{
+				Action<ServerSock, string> senddisconnect = (sock, str) =>
+																{
+																	if (sock == null || !sock.active)
+																		return;
+																	sock.kill = true;
+																	using (var ms = new MemoryStream())
+																	{
+																		new DisconnectMsg {Reason = str}.PackFull(ms);
+																		SendBytesBufferless(sock, ms.ToArray());
+																	}
+																};
+
+				if (e.remoteClient != -1)
+				{
+					senddisconnect(Netplay.serverSock[e.remoteClient], e.text);
+				}
+				else
+				{
+					for (int i = 0; i < Netplay.serverSock.Length; i++)
+					{
+						if (e.ignoreClient != -1 && e.ignoreClient == i)
+							continue;
+
+						senddisconnect(Netplay.serverSock[i], e.text);
+					}
+				}
+				e.Handled = true;
+			}
+		}
+
+		private void OnStartHardMode(HandledEventArgs e)
+		{
+			if (Config.DisableHardmode)
+				e.Handled = true;
+		}
+
+        void OnSaveWorld(bool resettime, HandledEventArgs e)
+        {
+            if (!Utils.saving)
+            {
+                Utils.Broadcast("Saving world. Momentary lag might result from this.", Color.Red);
+                var SaveWorld = new Thread(Utils.SaveWorld);
+                SaveWorld.Start();
+            }
+            e.Handled = true;
+        }
+
+	    /*
+		 * Useful stuff:
+		 * */
+
+		public static void StartInvasion()
+		{
+			Main.invasionType = 1;
+			if (Config.InfiniteInvasion)
+			{
+				Main.invasionSize = 20000000;
+			}
+			else
+			{
+				Main.invasionSize = 100 + (Config.InvasionMultiplier*Utils.ActivePlayers());
+			}
+
+			Main.invasionWarn = 0;
+			if (new Random().Next(2) == 0)
+			{
+				Main.invasionX = 0.0;
+			}
+			else
+			{
+				Main.invasionX = Main.maxTilesX;
+			}
+		}
+
+		private static int KillCount;
+
+		public static void IncrementKills()
+		{
+			KillCount++;
+			Random r = new Random();
+			int random = r.Next(5);
+			if (KillCount%100 == 0)
+			{
+				switch (random)
+				{
+					case 0:
+						Utils.Broadcast(string.Format("You call that a lot? {0} goblins killed!", KillCount));
+						break;
+					case 1:
+						Utils.Broadcast(string.Format("Fatality! {0} goblins killed!", KillCount));
+						break;
+					case 2:
+						Utils.Broadcast(string.Format("Number of 'noobs' killed to date: {0}", KillCount));
+						break;
+					case 3:
+						Utils.Broadcast(string.Format("Duke Nukem would be proud. {0} goblins killed.", KillCount));
+						break;
+					case 4:
+						Utils.Broadcast(string.Format("You call that a lot? {0} goblins killed!", KillCount));
+						break;
+					case 5:
+						Utils.Broadcast(string.Format("{0} copies of Call of Duty smashed.", KillCount));
+						break;
+				}
+			}
+		}
+
+		public static bool CheckProjectilePermission(TSPlayer player, int index, int type)
+		{
+			if (type == 43)
+			{
+				return true;
+			}
+
+			if (type == 17 && !player.Group.HasPermission(Permissions.usebanneditem) && Itembans.ItemIsBanned("Dirt Rod", player))
+				//Dirt Rod Projectile
+			{
+				return true;
+			}
+
+			if ((type == 42 || type == 65 || type == 68) && !player.Group.HasPermission(Permissions.usebanneditem) &&
+				Itembans.ItemIsBanned("Sandgun", player)) //Sandgun Projectiles
+			{
+				return true;
+			}
+
+			Projectile proj = new Projectile();
+			proj.SetDefaults(type);
+
+			if (!player.Group.HasPermission(Permissions.usebanneditem) && Itembans.ItemIsBanned(proj.name, player))
+			{
+				return true;
+			}
+
+			if (Main.projHostile[type])
+			{
+                //player.SendMessage( proj.name, Color.Yellow);
+				return true;
+			}
+
+			return false;
+		}
+
+		public static bool CheckRangePermission(TSPlayer player, int x, int y, int range = 32)
+		{
+			if (Config.RangeChecks && ((Math.Abs(player.TileX - x) > range) || (Math.Abs(player.TileY - y) > range)))
+			{
+				return true;
+			}
+			return false;
+		}
+
+        public static bool CheckTilePermission( TSPlayer player, int tileX, int tileY, byte tileType, byte actionType )
+        {
+            if (!player.Group.HasPermission(Permissions.canbuild))
+            {
+				if (TShock.Config.AllowIce && actionType != 1)
+				{
+					foreach (Point p in player.IceTiles)
+					{
+						if (p.X == tileX && p.Y == tileY && (Main.tile[p.X, p.Y].type == 0 || Main.tile[p.X, p.Y].type == 127))
+						{
+							player.IceTiles.Remove(p);
+							return false;
+						}
+					}
+		    if (((DateTime.Now.Ticks / TimeSpan.TicksPerMillisecond) - player.BPm) > 2000){
+					player.SendMessage("You do not have permission to build!", Color.Red);
+			player.BPm=DateTime.Now.Ticks / TimeSpan.TicksPerMillisecond;
+
+}
+					return true;
+				}
+
+				if (TShock.Config.AllowIce && actionType == 1 && tileType == 127)
+				{
+					player.IceTiles.Add(new Point(tileX, tileY));
+					return false;
+				}
+				
+		    if (((DateTime.Now.Ticks / TimeSpan.TicksPerMillisecond) - player.BPm) > 2000){
+					player.SendMessage("You do not have permission to build!", Color.Red);
+			player.BPm=DateTime.Now.Ticks / TimeSpan.TicksPerMillisecond;
+
+}
+				return true;
+
+            }
+            if (!player.Group.HasPermission(Permissions.editspawn) && !Regions.CanBuild(tileX, tileY, player) &&
+                Regions.InArea(tileX, tileY))
+            {
+                		    if (((DateTime.Now.Ticks / TimeSpan.TicksPerMillisecond) - player.RPm) > 2000){
+                        player.SendMessage("Region protected from changes.", Color.Red);
+			player.RPm=DateTime.Now.Ticks / TimeSpan.TicksPerMillisecond;
+
+}
+                return true;
+            }
+            if (Config.DisableBuild)
+            {
+                if (!player.Group.HasPermission(Permissions.editspawn))
+                {
+ 		    if (((DateTime.Now.Ticks / TimeSpan.TicksPerMillisecond) - player.WPm) > 2000){
+                        player.SendMessage("World protected from changes.", Color.Red);
+			player.WPm=DateTime.Now.Ticks / TimeSpan.TicksPerMillisecond;
+
+}
+                    return true;
+                }
+            }
+            if (Config.SpawnProtection)
+            {
+                if (!player.Group.HasPermission(Permissions.editspawn))
+                {
+                    var flag = CheckSpawn(tileX, tileY);
+                    if (flag)
+                    {		
+					if (((DateTime.Now.Ticks / TimeSpan.TicksPerMillisecond) - player.SPm) > 2000){
+                        player.SendMessage("Spawn protected from changes.", Color.Red);
+						player.SPm=DateTime.Now.Ticks / TimeSpan.TicksPerMillisecond;
+						}
+                    return true;
+                    }
+                }
+            }
+            return false;
+        }
+
+		public static bool CheckTilePermission(TSPlayer player, int tileX, int tileY)
+		{
+			if (!player.Group.HasPermission(Permissions.canbuild))
+			{
+
+		    if (((DateTime.Now.Ticks / TimeSpan.TicksPerMillisecond) - player.BPm) > 2000){
+					player.SendMessage("You do not have permission to build!", Color.Red);
+					player.BPm=DateTime.Now.Ticks / TimeSpan.TicksPerMillisecond;
+					}
+				return true;
+			}
+			
+			if (!player.Group.HasPermission(Permissions.editspawn) && !Regions.CanBuild(tileX, tileY, player) &&
+				Regions.InArea(tileX, tileY))
+			{
+
+
+		    if (((DateTime.Now.Ticks / TimeSpan.TicksPerMillisecond) - player.RPm) > 2000){
+                        player.SendMessage("Region protected from changes.", Color.Red);
+						player.RPm=DateTime.Now.Ticks / TimeSpan.TicksPerMillisecond;
+						}
+				return true;
+			}
+			
+			if (Config.DisableBuild)
+			{
+				if (!player.Group.HasPermission(Permissions.editspawn))
+				{
+				if (((DateTime.Now.Ticks / TimeSpan.TicksPerMillisecond) - player.WPm) > 2000){
+                        player.SendMessage("World protected from changes.", Color.Red);
+						player.WPm=DateTime.Now.Ticks / TimeSpan.TicksPerMillisecond;
+						}
+					return true;
+				}
+			}
+			if (Config.SpawnProtection)
+			{
+				if (!player.Group.HasPermission(Permissions.editspawn))
+				{
+					var flag = CheckSpawn(tileX, tileY);
+					if (flag)
+					{
+					if (((DateTime.Now.Ticks / TimeSpan.TicksPerMillisecond) - player.SPm) > 1000){
+                        player.SendMessage("Spawn protected from changes.", Color.Red);
+						player.SPm=DateTime.Now.Ticks / TimeSpan.TicksPerMillisecond;
+
+						}
+
+
+						return true;
+					}
+				}
+			}
+			return false;
+		}
+		public static bool CheckSpawn(int x, int y)
+		{
+			Vector2 tile = new Vector2(x, y);
+			Vector2 spawn = new Vector2(Main.spawnTileX, Main.spawnTileY);
+			return Distance(spawn, tile) <= Config.SpawnProtectionRadius;
+		}
+
+		public static float Distance(Vector2 value1, Vector2 value2)
+		{
+			float num2 = value1.X - value2.X;
+			float num = value1.Y - value2.Y;
+			float num3 = (num2*num2) + (num*num);
+			return (float) Math.Sqrt(num3);
+		}
+
+		public static bool HackedHealth(TSPlayer player)
+		{
+			return (player.TPlayer.statManaMax > 400) ||
+				   (player.TPlayer.statMana > 400) ||
+				   (player.TPlayer.statLifeMax > 400) ||
+				   (player.TPlayer.statLife > 400);
+		}
+
+		public static bool HackedInventory(TSPlayer player)
+		{
+			bool check = false;
+
+			Item[] inventory = player.TPlayer.inventory;
+			Item[] armor = player.TPlayer.armor;
+			for (int i = 0; i < NetItem.maxNetInventory; i++)
+			{
+				if (i < 49)
+				{
+					Item item = new Item();
+					if (inventory[i] != null && inventory[i].netID != 0)
+					{
+						item.netDefaults(inventory[i].netID);
+						item.Prefix(inventory[i].prefix);
+						item.AffixName();
+						if (inventory[i].stack > item.maxStack)
+						{
+							check = true;
+							player.SendMessage(
+								String.Format("Stack cheat detected. Remove item {0} ({1}) and then rejoin", item.name, inventory[i].stack),
+								Color.Cyan);
+						}
+					}
+				}
+				else
+				{
+					Item item = new Item();
+					if (armor[i - 48] != null && armor[i - 48].netID != 0)
+					{
+						item.netDefaults(armor[i - 48].netID);
+						item.Prefix(armor[i - 48].prefix);
+						item.AffixName();
+						if (armor[i - 48].stack > item.maxStack)
+						{
+							check = true;
+							player.SendMessage(
+								String.Format("Stack cheat detected. Remove armor {0} ({1}) and then rejoin", item.name, armor[i - 48].stack),
+								Color.Cyan);
+						}
+					}
+				}
+			}
+
+			return check;
+		}
+
+		public static bool CheckInventory(TSPlayer player)
+		{
+			PlayerData playerData = player.PlayerData;
+			bool check = true;
+
+			if (player.TPlayer.statLifeMax > playerData.maxHealth)
+			{
+				player.SendMessage("Error: Your max health exceeded (" + playerData.maxHealth + ") which is stored on server",
+								   Color.Cyan);
+				check = false;
+			}
+
+			Item[] inventory = player.TPlayer.inventory;
+			Item[] armor = player.TPlayer.armor;
+			for (int i = 0; i < NetItem.maxNetInventory; i++)
+			{
+				if (i < 49)
+				{
+					Item item = new Item();
+					Item serverItem = new Item();
+					if (inventory[i] != null && inventory[i].netID != 0)
+					{
+						if (playerData.inventory[i].netID != inventory[i].netID)
+						{
+							item.netDefaults(inventory[i].netID);
+							item.Prefix(inventory[i].prefix);
+							item.AffixName();
+							player.SendMessage(player.IgnoreActionsForInventory = "Your item (" + item.name + ") needs to be deleted.",
+											   Color.Cyan);
+							check = false;
+						}
+						else if (playerData.inventory[i].prefix != inventory[i].prefix)
+						{
+							item.netDefaults(inventory[i].netID);
+							item.Prefix(inventory[i].prefix);
+							item.AffixName();
+							player.SendMessage(player.IgnoreActionsForInventory = "Your item (" + item.name + ") needs to be deleted.",
+											   Color.Cyan);
+							check = false;
+						}
+						else if (inventory[i].stack > playerData.inventory[i].stack)
+						{
+							item.netDefaults(inventory[i].netID);
+							item.Prefix(inventory[i].prefix);
+							item.AffixName();
+							player.SendMessage(
+								player.IgnoreActionsForInventory =
+								"Your item (" + item.name + ") (" + inventory[i].stack + ") needs to have it's stack decreased to (" +
+								playerData.inventory[i].stack + ").", Color.Cyan);
+							check = false;
+						}
+					}
+				}
+				else
+				{
+					Item item = new Item();
+					Item serverItem = new Item();
+					if (armor[i - 48] != null && armor[i - 48].netID != 0)
+					{
+						if (playerData.inventory[i].netID != armor[i - 48].netID)
+						{
+							item.netDefaults(armor[i - 48].netID);
+							item.Prefix(armor[i - 48].prefix);
+							item.AffixName();
+							player.SendMessage(player.IgnoreActionsForInventory = "Your armor (" + item.name + ") needs to be deleted.",
+											   Color.Cyan);
+							check = false;
+						}
+						else if (playerData.inventory[i].prefix != armor[i - 48].prefix)
+						{
+							item.netDefaults(armor[i - 48].netID);
+							item.Prefix(armor[i - 48].prefix);
+							item.AffixName();
+							player.SendMessage(player.IgnoreActionsForInventory = "Your armor (" + item.name + ") needs to be deleted.",
+											   Color.Cyan);
+							check = false;
+						}
+						else if (armor[i - 48].stack > playerData.inventory[i].stack)
+						{
+							item.netDefaults(armor[i - 48].netID);
+							item.Prefix(armor[i - 48].prefix);
+							item.AffixName();
+							player.SendMessage(
+								player.IgnoreActionsForInventory =
+								"Your armor (" + item.name + ") (" + inventory[i].stack + ") needs to have it's stack decreased to (" +
+								playerData.inventory[i].stack + ").", Color.Cyan);
+							check = false;
+						}
+					}
+				}
+			}
+
+			return check;
+		}
+
+		public static bool CheckIgnores(TSPlayer player)
+		{
+			bool check = false;
+			if (Config.PvPMode == "always" && !player.TPlayer.hostile)
+				check = true;
+			if (player.IgnoreActionsForInventory != "none")
+				check = true;
+			if (player.IgnoreActionsForCheating != "none")
+				check = true;
+			if (player.IgnoreActionsForDisabledArmor != "none")
+				check = true;
+			if (player.IgnoreActionsForClearingTrashCan)
+				check = true;
+			if (!player.IsLoggedIn && Config.RequireLogin)
+				check = true;
+			return check;
+		}
+
+		public void OnConfigRead(ConfigFile file)
+		{
+			NPC.defaultMaxSpawns = file.DefaultMaximumSpawns;
+			NPC.defaultSpawnRate = file.DefaultSpawnRate;
+
+			Main.autoSave = file.AutoSave;
+			if (Backups != null)
+			{
+				Backups.KeepFor = file.BackupKeepFor;
+				Backups.Interval = file.BackupInterval;
+			}
+			if (!OverridePort)
+			{
+				Netplay.serverPort = file.ServerPort;
+			}
+
+			if (file.MaxSlots > 235)
+				file.MaxSlots = 235;
+			Main.maxNetPlayers = file.MaxSlots + 20;
+			Netplay.password = "";
+			Netplay.spamCheck = false;
+
+			RconHandler.Password = file.RconPassword;
+			RconHandler.ListenPort = file.RconPort;
+
+			Utils.HashAlgo = file.HashAlgorithm;
+		}
+	}
 }