--- conflicted
+++ resolved
@@ -1,910 +1,889 @@
-﻿/*   
-TShock, a server mod for Terraria
-Copyright (C) 2011 The TShock Team
-
-This program is free software: you can redistribute it and/or modify
-it under the terms of the GNU General Public License as published by
-the Free Software Foundation, either version 3 of the License, or
-(at your option) any later version.
-
-This program is distributed in the hope that it will be useful,
-but WITHOUT ANY WARRANTY; without even the implied warranty of
-MERCHANTABILITY or FITNESS FOR A PARTICULAR PURPOSE.  See the
-GNU General Public License for more details.
-
-You should have received a copy of the GNU General Public License
-along with this program.  If not, see <http://www.gnu.org/licenses/>.
-*/
-/* TShock wouldn't be possible without:
- * Github
- * Microsoft Visual Studio 2010
- * Adrenic
- * And you, for your continued support and devotion to the evolution of TShock
- * Kerplunc Gaming
- * TerrariaGSP
- * XNS Technology Group (Xenon Servers)
- */
-using System;
-using System.Collections.Generic;
-using System.ComponentModel;
-using System.Data;
-using System.Diagnostics;
-using System.Drawing;
-using System.IO;
-using System.Net;
-using System.Reflection;
-using System.Linq;
-using System.Text.RegularExpressions;
-using System.Threading;
-using Community.CsharpSqlite.SQLiteClient;
-using HttpServer;
-using MySql.Data.MySqlClient;
-using Terraria;
-using TerrariaAPI;
-using TerrariaAPI.Hooks;
-using TShockAPI.DB;
-using TShockAPI.Net;
-
-namespace TShockAPI
-{
-    [APIVersion(1, 8)]
-    public class TShock : TerrariaPlugin
-    {
-        public static readonly Version VersionNum = Assembly.GetExecutingAssembly().GetName().Version;
-        public static readonly string VersionCodename = "And believe me, we are still alive.";
-
-        public static string SavePath = "tshock";
-
-        public static TSPlayer[] Players = new TSPlayer[Main.maxPlayers];
-        public static BanManager Bans;
-        public static WarpManager Warps;
-        public static RegionManager Regions;
-        public static BackupManager Backups;
-        public static GroupManager Groups;
-        public static UserManager Users;
-        public static ItemManager Itembans;
-        public static RemeberedPosManager RememberedPos;
-        public static ConfigFile Config { get; set; }
-        public static IDbConnection DB;
-        public static bool OverridePort;
-        public static PacketBufferer PacketBuffer;
-        public static MaxMind.GeoIPCountry Geo;
-        public static RestManager RestApi;
-
-        /// <summary>
-        /// Called after TShock is initialized. Useful for plugins that needs hooks before tshock but also depend on tshock being loaded.
-        /// </summary>
-        public static event Action Initialized;
-
-
-        public override Version Version
-        {
-            get { return VersionNum; }
-        }
-
-        public override string Name
-        {
-            get { return "TShock"; }
-        }
-
-        public override string Author
-        {
-            get { return "The TShock Team"; }
-        }
-
-        public override string Description
-        {
-            get { return "The administration modification of the future."; }
-        }
-
-        public TShock(Main game)
-            : base(game)
-        {
-            Config = new ConfigFile();
-            Order = 0;
-        }
-
-        [System.Diagnostics.CodeAnalysis.SuppressMessage("Microsoft.Security", "CA2122:DoNotIndirectlyExposeMethodsWithLinkDemands")]
-        public override void Initialize()
-        {
-            if (!Directory.Exists(SavePath))
-                Directory.CreateDirectory(SavePath);
-
-#if DEBUG
-            Log.Initialize(Path.Combine(SavePath, "log.txt"), LogLevel.All, false);
-#else
-            Log.Initialize(Path.Combine(SavePath, "log.txt"), LogLevel.All & ~LogLevel.Debug, false);
-#endif
-            AppDomain.CurrentDomain.UnhandledException += CurrentDomain_UnhandledException;
-
-
-            try
-            {
-
-                if (File.Exists(Path.Combine(SavePath, "tshock.pid")))
-                {
-                    Log.ConsoleInfo("TShock was improperly shut down. Deleting invalid pid file...");
-                    File.Delete(Path.Combine(SavePath, "tshock.pid"));
-                }
-                File.WriteAllText(Path.Combine(SavePath, "tshock.pid"), Process.GetCurrentProcess().Id.ToString());
-
-                ConfigFile.ConfigRead += OnConfigRead;
-                FileTools.SetupConfig();
-
-                HandleCommandLine(Environment.GetCommandLineArgs());
-
-                if (Config.StorageType.ToLower() == "sqlite")
-                {
-                    string sql = Path.Combine(SavePath, "tshock.sqlite");
-                    DB = new SqliteConnection(string.Format("uri=file://{0},Version=3", sql));
-                }
-                else if (Config.StorageType.ToLower() == "mysql")
-                {
-                    try
-                    {
-                        var hostport = Config.MySqlHost.Split(':');
-                        DB = new MySqlConnection();
-                        DB.ConnectionString =
-                            String.Format("Server='{0}'; Port='{1}'; Database='{2}'; Uid='{3}'; Pwd='{4}';",
-                                          hostport[0],
-                                          hostport.Length > 1 ? hostport[1] : "3306",
-                                          Config.MySqlDbName,
-                                          Config.MySqlUsername,
-                                          Config.MySqlPassword
-                                );
-                    }
-                    catch (MySqlException ex)
-                    {
-                        Log.Error(ex.ToString());
-                        throw new Exception("MySql not setup correctly");
-                    }
-                }
-                else
-                {
-                    throw new Exception("Invalid storage type");
-                }
-
-                Backups = new BackupManager(Path.Combine(SavePath, "backups"));
-                Backups.KeepFor = Config.BackupKeepFor;
-                Backups.Interval = Config.BackupInterval;
-                Bans = new BanManager(DB);
-                Warps = new WarpManager(DB);
-                Users = new UserManager(DB);
-                Groups = new GroupManager(DB);
-                Groups.LoadPermisions();
-                Regions = new RegionManager(DB);
-                Itembans = new ItemManager(DB);
-                RememberedPos = new RemeberedPosManager(DB);
-                RestApi = new RestManager(new Rest(IPAddress.Any, 8080));
-                if (Config.EnableGeoIP)
-                    Geo = new MaxMind.GeoIPCountry(Path.Combine(SavePath, "GeoIP.dat"));
-
-                Log.ConsoleInfo(string.Format("TShock Version {0} ({1}) now running.", Version, VersionCodename));
-
-                GameHooks.PostInitialize += OnPostInit;
-                GameHooks.Update += OnUpdate;
-                ServerHooks.Join += OnJoin;
-                ServerHooks.Leave += OnLeave;
-                ServerHooks.Chat += OnChat;
-                ServerHooks.Command += ServerHooks_OnCommand;
-                NetHooks.GetData += OnGetData;
-                NetHooks.SendData += NetHooks_SendData;
-                NetHooks.GreetPlayer += OnGreetPlayer;
-                NpcHooks.StrikeNpc += NpcHooks_OnStrikeNpc;
-
-                GetDataHandlers.InitGetDataHandler();
-                Commands.InitCommands();
-                //RconHandler.StartThread();
-
-                if (Config.BufferPackets)
-                    PacketBuffer = new PacketBufferer();
-
-                Log.ConsoleInfo("AutoSave " + (Config.AutoSave ? "Enabled" : "Disabled"));
-                Log.ConsoleInfo("Backups " + (Backups.Interval > 0 ? "Enabled" : "Disabled"));
-
-                if (Initialized != null)
-                    Initialized(); 
-
-                RestApi.RegisterRestfulCommands();
-
-            }
-            catch (Exception ex)
-            {
-                Log.Error("Fatal Startup Exception");
-                Log.Error(ex.ToString());
-                Environment.Exit(1);
-            }
-        }
-
-        public override void DeInitialize()
-        {
-            GameHooks.PostInitialize -= OnPostInit;
-            GameHooks.Update -= OnUpdate;
-            ServerHooks.Join -= OnJoin;
-            ServerHooks.Leave -= OnLeave;
-            ServerHooks.Chat -= OnChat;
-            ServerHooks.Command -= ServerHooks_OnCommand;
-            NetHooks.GetData -= OnGetData;
-            NetHooks.SendData -= NetHooks_SendData;
-            NetHooks.GreetPlayer -= OnGreetPlayer;
-            NpcHooks.StrikeNpc -= NpcHooks_OnStrikeNpc;
-            if (File.Exists(Path.Combine(SavePath, "tshock.pid")))
-            {
-                Console.WriteLine("Thanks for using TShock! Process ID file is now being destroyed.");
-                File.Delete(Path.Combine(SavePath, "tshock.pid"));
-            }
-            RestApi.Dispose();
-            //RconHandler.ShutdownAllThreads();
-        }
-
-<<<<<<< HEAD
-        //http://127.0.0.1:8080/HelloWorld/name/{username}?type=status
-        object usertest(RestVerbs verbs, IParameterCollection parameters, RequestEventArgs request)
-        {
-            var ret = new Dictionary<string, string>();
-            var type = parameters["type"];
-            if (type == null)
-            {
-                ret.Add("Error", "Invalid Type");
-                return ret;
-            }
-            if (type == "status")
-            {
-                ret.Add("Users", "Info here");
-                return ret;
-            }
-            return null;
-        }
-
-=======
->>>>>>> d7012bd0
-        /// <summary>
-        /// Handles exceptions that we didn't catch or that Red fucked up
-        /// </summary>
-        /// <param name="sender"></param>
-        /// <param name="e"></param>
-        private void CurrentDomain_UnhandledException(object sender, UnhandledExceptionEventArgs e)
-        {
-            Log.Error(e.ExceptionObject.ToString());
-
-            if (e.ExceptionObject.ToString().Contains("Terraria.Netplay.ListenForClients") ||
-                e.ExceptionObject.ToString().Contains("Terraria.Netplay.ServerLoop"))
-            {
-                var sb = new List<string>();
-                for (int i = 0; i < Netplay.serverSock.Length; i++)
-                {
-                    if (Netplay.serverSock[i] == null)
-                    {
-                        sb.Add("Sock[" + i + "]");
-                    }
-                    else if (Netplay.serverSock[i].tcpClient == null)
-                    {
-                        sb.Add("Tcp[" + i + "]");
-                    }
-                }
-                Log.Error(string.Join(", ", sb));
-            }
-
-            if (e.IsTerminating)
-            {
-                if (Main.worldPathName != null && Config.SaveWorldOnCrash)
-                {
-                    Main.worldPathName += ".crash";
-                    WorldGen.saveWorld();
-                }
-            }
-        }
-
-        private void HandleCommandLine(string[] parms)
-        {
-            for (int i = 0; i < parms.Length; i++)
-            {
-                if (parms[i].ToLower() == "-ip")
-                {
-                    IPAddress ip;
-                    if (IPAddress.TryParse(parms[++i], out ip))
-                    {
-                        Netplay.serverListenIP = ip;
-                        Console.Write("Using IP: {0}", ip);
-                    }
-                    else
-                    {
-                        Console.WriteLine("Bad IP: {0}", parms[i]);
-                    }
-                }
-                if (parms[i].ToLower() == "-configpath")
-                {
-                    var path = parms[++i];
-                    if (path.IndexOfAny(Path.GetInvalidPathChars()) == -1)
-                    {
-                        SavePath = path;
-                        Log.ConsoleInfo("Config path has been set to " + path);
-                    }
-                }
-                if (parms[i].ToLower() == "-worldpath")
-                {
-                    var path = parms[++i];
-                    if (path.IndexOfAny(Path.GetInvalidPathChars()) == -1)
-                    {
-                        Main.WorldPath = path;
-                        Log.ConsoleInfo("World path has been set to " + path);
-                    }
-                }
-                if (parms[i].ToLower() == "-port")
-                {
-                    int port = Convert.ToInt32(parms[++i]);
-                    Netplay.serverPort = port;
-                    Config.ServerPort = port;
-                    OverridePort = true;
-                    Log.ConsoleInfo("Port overridden by startup argument. Set to " + port);
-                }
-            }
-        }
-
-        /*
-         * Hooks:
-         * 
-         */
-
-        public static int AuthToken = -1;
-
-        private void OnPostInit()
-        {
-            if (!File.Exists(Path.Combine(SavePath, "auth.lck")) && !File.Exists(Path.Combine(SavePath, "authcode.txt")))
-            {
-                var r = new Random((int)DateTime.Now.ToBinary());
-                AuthToken = r.Next(100000, 10000000);
-                Console.ForegroundColor = ConsoleColor.Yellow;
-                Console.WriteLine("TShock Notice: To become SuperAdmin, join the game and type /auth " + AuthToken);
-                Console.WriteLine("This token will display until disabled by verification. (/auth-verify)");
-                Console.ForegroundColor = ConsoleColor.Gray;
-                FileTools.CreateFile(Path.Combine(SavePath, "authcode.txt"));
-                using (var tw = new StreamWriter(Path.Combine(SavePath, "authcode.txt")))
-                {
-                    tw.WriteLine(AuthToken);
-                }
-            }
-            else if (File.Exists(Path.Combine(SavePath, "authcode.txt")))
-            {
-                using (var tr = new StreamReader(Path.Combine(SavePath, "authcode.txt")))
-                {
-                    AuthToken = Convert.ToInt32(tr.ReadLine());
-                }
-                Console.ForegroundColor = ConsoleColor.Yellow;
-                Console.WriteLine(
-                    "TShock Notice: authcode.txt is still present, and the AuthToken located in that file will be used.");
-                Console.WriteLine("To become superadmin, join the game and type /auth " + AuthToken);
-                Console.WriteLine("This token will display until disabled by verification. (/auth-verify)");
-                Console.ForegroundColor = ConsoleColor.Gray;
-            }
-            else
-            {
-                AuthToken = 0;
-            }
-            Regions.ReloadAllRegions();
-            RestApi.Start();
-        }
-
-
-        private DateTime LastCheck = DateTime.UtcNow;
-
-        private void OnUpdate()
-        {
-            UpdateManager.UpdateProcedureCheck();
-
-            if (Backups.IsBackupTime)
-                Backups.Backup();
-
-            //call these every second, not every update
-            if ((DateTime.UtcNow - LastCheck).TotalSeconds >= 1)
-            {
-                LastCheck = DateTime.UtcNow;
-                foreach (TSPlayer player in Players)
-                {
-                    if (player != null && player.Active)
-                    {
-                        if (player.TilesDestroyed != null)
-                        {
-                            if (player.TileThreshold >= Config.TileThreshold)
-                            {
-                                if (Tools.HandleTntUser(player, "Kill tile abuse detected."))
-                                {
-                                    TSPlayer.Server.RevertKillTile(player.TilesDestroyed);
-                                }
-                            }
-                            if (player.TileThreshold > 0)
-                            {
-                                player.TileThreshold = 0;
-                                player.TilesDestroyed.Clear();
-                            }
-                        }
-                        /*if (CheckPlayerCollision(player.TileX, player.TileY))
-                            player.SendMessage("You are currently nocliping!", Color.Red);*/
-                        if (player.ForceSpawn && (DateTime.Now - player.LastDeath).Seconds >= 3)
-                        {
-                            player.Spawn();
-                            player.ForceSpawn = false;
-                        }
-                    }
-                }
-            }
-        }
-
-        private void OnJoin(int ply, HandledEventArgs handler)
-        {
-            var player = new TSPlayer(ply);
-            if (Config.EnableDNSHostResolution)
-            {
-                player.Group = Users.GetGroupForIPExpensive(player.IP);
-            }
-            else
-            {
-                player.Group = Users.GetGroupForIP(player.IP);
-            }
-
-            if (Tools.ActivePlayers() + 1 > Config.MaxSlots && !player.Group.HasPermission(Permissions.reservedslot))
-            {
-                Tools.ForceKick(player, Config.ServerFullReason);
-                handler.Handled = true;
-                return;
-            }
-
-            var ban = Bans.GetBanByIp(player.IP);
-            if (ban != null)
-            {
-                Tools.ForceKick(player, string.Format("You are banned: {0}", ban.Reason));
-                handler.Handled = true;
-                return;
-            }
-
-            if (!FileTools.OnWhitelist(player.IP))
-            {
-                Tools.ForceKick(player, "Not on whitelist.");
-                handler.Handled = true;
-                return;
-            }
-
-            Players[ply] = player;
-        }
-
-        private void OnLeave(int ply)
-        {
-            var tsplr = Players[ply];
-            Players[ply] = null;
-
-            if (tsplr != null && tsplr.ReceivedInfo)
-            {
-                Log.Info(string.Format("{0} left.", tsplr.Name));
-
-                if (Config.RememberLeavePos)
-                {
-                    RememberedPos.InsertLeavePos(tsplr.Name, tsplr.IP, (int)(tsplr.X / 16), (int)(tsplr.Y / 16));
-                }
-            }
-        }
-
-        private void OnChat(messageBuffer msg, int ply, string text, HandledEventArgs e)
-        {
-            if (e.Handled)
-                return;
-
-            var tsplr = Players[msg.whoAmI];
-            if (tsplr == null)
-            {
-                e.Handled = true;
-                return;
-            }
-
-            if (!Tools.ValidString(text))
-            {
-                Tools.Kick(tsplr, "Unprintable character in chat");
-                e.Handled = true;
-                return;
-            }
-
-            if (msg.whoAmI != ply)
-            {
-                e.Handled = Tools.HandleGriefer(tsplr, "Faking Chat");
-                return;
-            }
-
-            if (tsplr.Group.HasPermission(Permissions.adminchat) && !text.StartsWith("/") && Config.AdminChatEnabled)
-            {
-                Tools.Broadcast(Config.AdminChatPrefix + "<" + tsplr.Name + "> " + text,
-                                tsplr.Group.R, tsplr.Group.G,
-                                tsplr.Group.B);
-                e.Handled = true;
-                return;
-            }
-
-            if (text.StartsWith("/"))
-            {
-                try
-                {
-                    e.Handled = Commands.HandleCommand(tsplr, text);
-                }
-                catch (Exception ex)
-                {
-                    Log.ConsoleError("Command exception");
-                    Log.Error(ex.ToString());
-                }
-            }
-            else
-            {
-                Tools.Broadcast("{2}<{0}> {1}".SFormat(tsplr.Name, text, Config.ChatDisplayGroup ? "[{0}] ".SFormat(tsplr.Group.Name) : ""),
-                                tsplr.Group.R, tsplr.Group.G,
-                                tsplr.Group.B);
-                //Log.Info(string.Format("{0} said: {1}", tsplr.Name, text));
-                e.Handled = true;
-            }
-        }
-
-        /// <summary>
-        /// When a server command is run.
-        /// </summary>
-        /// <param name="cmd"></param>
-        /// <param name="e"></param>
-        private void ServerHooks_OnCommand(string text, HandledEventArgs e)
-        {
-            if (e.Handled)
-                return;
-
-            // Damn you ThreadStatic and Redigit
-            if (Main.rand == null)
-            {
-                Main.rand = new Random();
-            }
-            if (WorldGen.genRand == null)
-            {
-                WorldGen.genRand = new Random();
-            }
-
-            if (text.StartsWith("exit"))
-            {
-                Tools.ForceKickAll("Server shutting down!");
-            }
-            else if (text.StartsWith("playing") || text.StartsWith("/playing"))
-            {
-                int count = 0;
-                foreach (TSPlayer player in Players)
-                {
-                    if (player != null && player.Active)
-                    {
-                        count++;
-                        TSPlayer.Server.SendMessage(string.Format("{0} ({1}) [{2}] <{3}>", player.Name, player.IP,
-                                                                  player.Group.Name, player.UserAccountName));
-                    }
-                }
-                TSPlayer.Server.SendMessage(string.Format("{0} players connected.", count));
-                e.Handled = true;
-            }
-            else if (text.StartsWith("say "))
-            {
-                Log.Info(string.Format("Server said: {0}", text.Remove(0, 4)));
-            }
-            else if (text == "autosave")
-            {
-                Main.autoSave = Config.AutoSave = !Config.AutoSave;
-                Log.ConsoleInfo("AutoSave " + (Config.AutoSave ? "Enabled" : "Disabled"));
-                e.Handled = true;
-            }
-            else if (text.StartsWith("/"))
-            {
-                if (Commands.HandleCommand(TSPlayer.Server, text))
-                    e.Handled = true;
-            }
-        }
-
-        private void OnGetData(GetDataEventArgs e)
-        {
-            if (e.Handled)
-                return;
-
-            PacketTypes type = e.MsgID;
-
-            Debug.WriteLine("Recv: {0:X}: {2} ({1:XX})", e.Msg.whoAmI, (byte)type, type);
-
-            var player = Players[e.Msg.whoAmI];
-            if (player == null)
-            {
-                e.Handled = true;
-                return;
-            }
-
-            if (!player.ConnectionAlive)
-            {
-                e.Handled = true;
-                return;
-            }
-
-            
-
-            // Stop accepting updates from player as this player is going to be kicked/banned during OnUpdate (different thread so can produce race conditions)
-            if ((Config.BanKillTileAbusers || Config.KickKillTileAbusers) &&
-                player.TileThreshold >= Config.TileThreshold && !player.Group.HasPermission(Permissions.ignoregriefdetection))
-            {
-                Log.Debug("Rejecting " + type + " from " + player.Name + " as this player is about to be kicked");
-                e.Handled = true;
-            }
-            else
-            {
-                using (var data = new MemoryStream(e.Msg.readBuffer, e.Index, e.Length))
-                {
-                    try
-                    {
-                        if (GetDataHandlers.HandlerGetData(type, player, data))
-                            e.Handled = true;
-                    }
-                    catch (Exception ex)
-                    {
-                        Log.Error(ex.ToString());
-                    }
-                }
-            }
-        }
-
-        private void OnGreetPlayer(int who, HandledEventArgs e)
-        {
-            var player = Players[who];
-            if (player == null)
-            {
-                e.Handled = true;
-                return;
-            }
-
-            NetMessage.SendData((int)PacketTypes.TimeSet, -1, -1, "", 0, 0, Main.sunModY, Main.moonModY);
-            NetMessage.syncPlayers();
-
-            if (Config.EnableGeoIP)
-            {
-                var code = Geo.TryGetCountryCode(IPAddress.Parse(player.IP));
-                player.Country = code == null ? "N/A" : MaxMind.GeoIPCountry.GetCountryNameByCode(code);
-                Log.Info(string.Format("{0} ({1}) from '{2}' group from '{3}' joined.", player.Name, player.IP, player.Group.Name, player.Country));
-                Tools.Broadcast(player.Name + " is from the " + player.Country, Color.Yellow);
-            }
-            else
-                Log.Info(string.Format("{0} ({1}) from '{2}' group joined.", player.Name, player.IP, player.Group.Name));
-
-            Tools.ShowFileToUser(player, "motd.txt");
-            if (HackedHealth(player))
-            {
-                Tools.HandleCheater(player, "Hacked health.");
-            }
-            if (Config.AlwaysPvP)
-            {
-                player.SetPvP(true);
-                player.SendMessage(
-                    "PvP is forced! Enable PvP else you can't deal damage to other people. (People can kill you)",
-                    Color.Red);
-            }
-            if (player.Group.HasPermission(Permissions.causeevents) && Config.InfiniteInvasion)
-            {
-                StartInvasion();
-            }
-            if (Config.RememberLeavePos)
-            {
-                var pos = RememberedPos.GetLeavePos(player.Name, player.IP);
-                player.Teleport((int)pos.X, (int)pos.Y);
-                player.SendTileSquare((int)pos.X, (int)pos.Y);
-            }
-            e.Handled = true;
-        }
-
-        private void NpcHooks_OnStrikeNpc(NpcStrikeEventArgs e)
-        {
-            if (Config.InfiniteInvasion)
-            {
-                IncrementKills();
-                if (Main.invasionSize < 10)
-                {
-                    Main.invasionSize = 20000000;
-                }
-            }
-        }
-
-        /// <summary>
-        /// Send bytes to client using packetbuffering if available
-        /// </summary>
-        /// <param name="client">socket to send to</param>
-        /// <param name="bytes">bytes to send</param>
-        /// <returns>False on exception</returns>
-        public static bool SendBytes(ServerSock client, byte[] bytes)
-        {
-            if (PacketBuffer != null)
-            {
-                PacketBuffer.BufferBytes(client, bytes);
-                return true;
-            }
-
-            return SendBytesBufferless(client,bytes);
-        }
-        /// <summary>
-        /// Send bytes to a client ignoring the packet buffer
-        /// </summary>
-        /// <param name="client">socket to send to</param>
-        /// <param name="bytes">bytes to send</param>
-        /// <returns>False on exception</returns>
-        public static bool SendBytesBufferless(ServerSock client, byte[] bytes)
-        {
-            try
-            {
-                if (client.tcpClient.Connected)
-                    client.networkStream.Write(bytes, 0, bytes.Length);
-                return true;
-            }
-            catch (Exception ex)
-            {
-                Log.Warn("This is a normal exception");
-                Log.Warn(ex.ToString());
-            }
-            return false;
-        }
-
-        void NetHooks_SendData(SendDataEventArgs e)
-        {
-            if (e.MsgID == PacketTypes.Disconnect)
-            {
-                Action<ServerSock,string> senddisconnect = (sock, str) =>
-                {
-                    if (sock == null || !sock.active)
-                        return;
-                    sock.kill = true;
-                    using (var ms = new MemoryStream())
-                    {
-                        new DisconnectMsg {Reason = str}.PackFull(ms);
-                        SendBytesBufferless(sock, ms.ToArray());
-                    }
-                };
-
-                if (e.remoteClient != -1)
-                {
-                    senddisconnect(Netplay.serverSock[e.remoteClient], e.text);
-                }
-                else
-                {
-                    for (int i = 0; i < Netplay.serverSock.Length; i++)
-                    {
-                        if (e.ignoreClient != -1 && e.ignoreClient == i)
-                            continue;
-
-                        senddisconnect(Netplay.serverSock[i], e.text);
-                    }
-                }
-                e.Handled = true;
-            }
-        }
-
-        private void OnSaveWorld(bool resettime, HandledEventArgs e)
-        {
-            Tools.Broadcast("Saving world. Momentary lag might result from this.", Color.Red);
-            Thread SaveWorld = new Thread(Tools.SaveWorld);
-            SaveWorld.Start();
-            e.Handled = true;
-        }
-
-        /*
-         * Useful stuff:
-         * */
-
-        public static void StartInvasion()
-        {
-            Main.invasionType = 1;
-            if (Config.InfiniteInvasion)
-            {
-                Main.invasionSize = 20000000;
-            }
-            else
-            {
-                Main.invasionSize = 100 + (Config.InvasionMultiplier * Tools.ActivePlayers());
-            }
-
-            Main.invasionWarn = 0;
-            if (new Random().Next(2) == 0)
-            {
-                Main.invasionX = 0.0;
-            }
-            else
-            {
-                Main.invasionX = Main.maxTilesX;
-            }
-        }
-
-        private static int KillCount;
-
-        public static void IncrementKills()
-        {
-            KillCount++;
-            Random r = new Random();
-            int random = r.Next(5);
-            if (KillCount % 100 == 0)
-            {
-                switch (random)
-                {
-                    case 0:
-                        Tools.Broadcast(string.Format("You call that a lot? {0} goblins killed!", KillCount));
-                        break;
-                    case 1:
-                        Tools.Broadcast(string.Format("Fatality! {0} goblins killed!", KillCount));
-                        break;
-                    case 2:
-                        Tools.Broadcast(string.Format("Number of 'noobs' killed to date: {0}", KillCount));
-                        break;
-                    case 3:
-                        Tools.Broadcast(string.Format("Duke Nukem would be proud. {0} goblins killed.", KillCount));
-                        break;
-                    case 4:
-                        Tools.Broadcast(string.Format("You call that a lot? {0} goblins killed!", KillCount));
-                        break;
-                    case 5:
-                        Tools.Broadcast(string.Format("{0} copies of Call of Duty smashed.", KillCount));
-                        break;
-                }
-            }
-        }
-
-        public static bool CheckSpawn(int x, int y)
-        {
-            PointF tile = new PointF(x, y);
-            PointF spawn = new PointF(Main.spawnTileX, Main.spawnTileY);
-            return Distance(spawn, tile) <= Config.SpawnProtectionRadius;
-        }
-        public static float Distance(PointF value1, PointF value2)
-        {
-            float num2 = value1.X - value2.X;
-            float num = value1.Y - value2.Y;
-            float num3 = (num2 * num2) + (num * num);
-            return (float)Math.Sqrt((double)num3);
-        }
-
-        public static bool HackedHealth(TSPlayer player)
-        {
-            return (player.TPlayer.statManaMax > 400) ||
-                   (player.TPlayer.statMana > 400) ||
-                   (player.TPlayer.statLifeMax > 400) ||
-                   (player.TPlayer.statLife > 400);
-        }
-
-        public static bool CheckPlayerCollision(int x, int y)
-        {
-            if (x + 1 <= Main.maxTilesX && y + 3 <= Main.maxTilesY
-                && x >= 0 && y >= 0)
-            {
-                for (int i = x; i < x + 2; i++)
-                {
-                    for (int h = y; h < y + 4; h++)
-                    {
-                        if (!Main.tile[i, h].active || !GetDataHandlers.BlacklistTiles[Main.tile[i, h].type])
-                            return false;
-                    }
-                }
-            }
-            else
-                return false;
-            return true;
-        }
-
-        public void OnConfigRead(ConfigFile file)
-        {
-            NPC.defaultMaxSpawns = file.DefaultMaximumSpawns;
-            NPC.defaultSpawnRate = file.DefaultSpawnRate;
-
-            Main.autoSave = file.AutoSave;
-            if (Backups != null)
-            {
-                Backups.KeepFor = file.BackupKeepFor;
-                Backups.Interval = file.BackupInterval;
-            }
-            if (!OverridePort)
-            {
-                Netplay.serverPort = file.ServerPort;
-            }
-
-            Netplay.spamCheck = file.SpamChecks;
-
-            RconHandler.Password = file.RconPassword;
-            RconHandler.ListenPort = file.RconPort;
-
-            Tools.HashAlgo = file.HashAlgorithm;
-        }
-    }
+﻿/*   
+TShock, a server mod for Terraria
+Copyright (C) 2011 The TShock Team
+
+This program is free software: you can redistribute it and/or modify
+it under the terms of the GNU General Public License as published by
+the Free Software Foundation, either version 3 of the License, or
+(at your option) any later version.
+
+This program is distributed in the hope that it will be useful,
+but WITHOUT ANY WARRANTY; without even the implied warranty of
+MERCHANTABILITY or FITNESS FOR A PARTICULAR PURPOSE.  See the
+GNU General Public License for more details.
+
+You should have received a copy of the GNU General Public License
+along with this program.  If not, see <http://www.gnu.org/licenses/>.
+*/
+/* TShock wouldn't be possible without:
+ * Github
+ * Microsoft Visual Studio 2010
+ * Adrenic
+ * And you, for your continued support and devotion to the evolution of TShock
+ * Kerplunc Gaming
+ * TerrariaGSP
+ * XNS Technology Group (Xenon Servers)
+ */
+using System;
+using System.Collections.Generic;
+using System.ComponentModel;
+using System.Data;
+using System.Diagnostics;
+using System.Drawing;
+using System.IO;
+using System.Net;
+using System.Reflection;
+using System.Linq;
+using System.Text.RegularExpressions;
+using System.Threading;
+using Community.CsharpSqlite.SQLiteClient;
+using HttpServer;
+using MySql.Data.MySqlClient;
+using Terraria;
+using TerrariaAPI;
+using TerrariaAPI.Hooks;
+using TShockAPI.DB;
+using TShockAPI.Net;
+
+namespace TShockAPI
+{
+    [APIVersion(1, 8)]
+    public class TShock : TerrariaPlugin
+    {
+        public static readonly Version VersionNum = Assembly.GetExecutingAssembly().GetName().Version;
+        public static readonly string VersionCodename = "And believe me, we are still alive.";
+
+        public static string SavePath = "tshock";
+
+        public static TSPlayer[] Players = new TSPlayer[Main.maxPlayers];
+        public static BanManager Bans;
+        public static WarpManager Warps;
+        public static RegionManager Regions;
+        public static BackupManager Backups;
+        public static GroupManager Groups;
+        public static UserManager Users;
+        public static ItemManager Itembans;
+        public static RemeberedPosManager RememberedPos;
+        public static ConfigFile Config { get; set; }
+        public static IDbConnection DB;
+        public static bool OverridePort;
+        public static PacketBufferer PacketBuffer;
+        public static MaxMind.GeoIPCountry Geo;
+        public static RestManager RestApi;
+
+        /// <summary>
+        /// Called after TShock is initialized. Useful for plugins that needs hooks before tshock but also depend on tshock being loaded.
+        /// </summary>
+        public static event Action Initialized;
+
+
+        public override Version Version
+        {
+            get { return VersionNum; }
+        }
+
+        public override string Name
+        {
+            get { return "TShock"; }
+        }
+
+        public override string Author
+        {
+            get { return "The TShock Team"; }
+        }
+
+        public override string Description
+        {
+            get { return "The administration modification of the future."; }
+        }
+
+        public TShock(Main game)
+            : base(game)
+        {
+            Config = new ConfigFile();
+            Order = 0;
+        }
+
+        [System.Diagnostics.CodeAnalysis.SuppressMessage("Microsoft.Security", "CA2122:DoNotIndirectlyExposeMethodsWithLinkDemands")]
+        public override void Initialize()
+        {
+            if (!Directory.Exists(SavePath))
+                Directory.CreateDirectory(SavePath);
+
+#if DEBUG
+            Log.Initialize(Path.Combine(SavePath, "log.txt"), LogLevel.All, false);
+#else
+            Log.Initialize(Path.Combine(SavePath, "log.txt"), LogLevel.All & ~LogLevel.Debug, false);
+#endif
+            AppDomain.CurrentDomain.UnhandledException += CurrentDomain_UnhandledException;
+
+
+            try
+            {
+
+                if (File.Exists(Path.Combine(SavePath, "tshock.pid")))
+                {
+                    Log.ConsoleInfo("TShock was improperly shut down. Deleting invalid pid file...");
+                    File.Delete(Path.Combine(SavePath, "tshock.pid"));
+                }
+                File.WriteAllText(Path.Combine(SavePath, "tshock.pid"), Process.GetCurrentProcess().Id.ToString());
+
+                ConfigFile.ConfigRead += OnConfigRead;
+                FileTools.SetupConfig();
+
+                HandleCommandLine(Environment.GetCommandLineArgs());
+
+                if (Config.StorageType.ToLower() == "sqlite")
+                {
+                    string sql = Path.Combine(SavePath, "tshock.sqlite");
+                    DB = new SqliteConnection(string.Format("uri=file://{0},Version=3", sql));
+                }
+                else if (Config.StorageType.ToLower() == "mysql")
+                {
+                    try
+                    {
+                        var hostport = Config.MySqlHost.Split(':');
+                        DB = new MySqlConnection();
+                        DB.ConnectionString =
+                            String.Format("Server='{0}'; Port='{1}'; Database='{2}'; Uid='{3}'; Pwd='{4}';",
+                                          hostport[0],
+                                          hostport.Length > 1 ? hostport[1] : "3306",
+                                          Config.MySqlDbName,
+                                          Config.MySqlUsername,
+                                          Config.MySqlPassword
+                                );
+                    }
+                    catch (MySqlException ex)
+                    {
+                        Log.Error(ex.ToString());
+                        throw new Exception("MySql not setup correctly");
+                    }
+                }
+                else
+                {
+                    throw new Exception("Invalid storage type");
+                }
+
+                Backups = new BackupManager(Path.Combine(SavePath, "backups"));
+                Backups.KeepFor = Config.BackupKeepFor;
+                Backups.Interval = Config.BackupInterval;
+                Bans = new BanManager(DB);
+                Warps = new WarpManager(DB);
+                Users = new UserManager(DB);
+                Groups = new GroupManager(DB);
+                Groups.LoadPermisions();
+                Regions = new RegionManager(DB);
+                Itembans = new ItemManager(DB);
+                RememberedPos = new RemeberedPosManager(DB);
+                RestApi = new RestManager(new Rest(IPAddress.Any, 8080));
+                if (Config.EnableGeoIP)
+                    Geo = new MaxMind.GeoIPCountry(Path.Combine(SavePath, "GeoIP.dat"));
+
+                Log.ConsoleInfo(string.Format("TShock Version {0} ({1}) now running.", Version, VersionCodename));
+
+                GameHooks.PostInitialize += OnPostInit;
+                GameHooks.Update += OnUpdate;
+                ServerHooks.Join += OnJoin;
+                ServerHooks.Leave += OnLeave;
+                ServerHooks.Chat += OnChat;
+                ServerHooks.Command += ServerHooks_OnCommand;
+                NetHooks.GetData += OnGetData;
+                NetHooks.SendData += NetHooks_SendData;
+                NetHooks.GreetPlayer += OnGreetPlayer;
+                NpcHooks.StrikeNpc += NpcHooks_OnStrikeNpc;
+
+                GetDataHandlers.InitGetDataHandler();
+                Commands.InitCommands();
+                //RconHandler.StartThread();
+
+                if (Config.BufferPackets)
+                    PacketBuffer = new PacketBufferer();
+
+                Log.ConsoleInfo("AutoSave " + (Config.AutoSave ? "Enabled" : "Disabled"));
+                Log.ConsoleInfo("Backups " + (Backups.Interval > 0 ? "Enabled" : "Disabled"));
+
+                if (Initialized != null)
+                    Initialized(); 
+
+                RestApi.RegisterRestfulCommands();
+
+            }
+            catch (Exception ex)
+            {
+                Log.Error("Fatal Startup Exception");
+                Log.Error(ex.ToString());
+                Environment.Exit(1);
+            }
+        }
+
+        public override void DeInitialize()
+        {
+            GameHooks.PostInitialize -= OnPostInit;
+            GameHooks.Update -= OnUpdate;
+            ServerHooks.Join -= OnJoin;
+            ServerHooks.Leave -= OnLeave;
+            ServerHooks.Chat -= OnChat;
+            ServerHooks.Command -= ServerHooks_OnCommand;
+            NetHooks.GetData -= OnGetData;
+            NetHooks.SendData -= NetHooks_SendData;
+            NetHooks.GreetPlayer -= OnGreetPlayer;
+            NpcHooks.StrikeNpc -= NpcHooks_OnStrikeNpc;
+            if (File.Exists(Path.Combine(SavePath, "tshock.pid")))
+            {
+                Console.WriteLine("Thanks for using TShock! Process ID file is now being destroyed.");
+                File.Delete(Path.Combine(SavePath, "tshock.pid"));
+            }
+            RestApi.Dispose();
+            //RconHandler.ShutdownAllThreads();
+        }
+
+        /// <summary>
+        /// Handles exceptions that we didn't catch or that Red fucked up
+        /// </summary>
+        /// <param name="sender"></param>
+        /// <param name="e"></param>
+        private void CurrentDomain_UnhandledException(object sender, UnhandledExceptionEventArgs e)
+        {
+            Log.Error(e.ExceptionObject.ToString());
+
+            if (e.ExceptionObject.ToString().Contains("Terraria.Netplay.ListenForClients") ||
+                e.ExceptionObject.ToString().Contains("Terraria.Netplay.ServerLoop"))
+            {
+                var sb = new List<string>();
+                for (int i = 0; i < Netplay.serverSock.Length; i++)
+                {
+                    if (Netplay.serverSock[i] == null)
+                    {
+                        sb.Add("Sock[" + i + "]");
+                    }
+                    else if (Netplay.serverSock[i].tcpClient == null)
+                    {
+                        sb.Add("Tcp[" + i + "]");
+                    }
+                }
+                Log.Error(string.Join(", ", sb));
+            }
+
+            if (e.IsTerminating)
+            {
+                if (Main.worldPathName != null && Config.SaveWorldOnCrash)
+                {
+                    Main.worldPathName += ".crash";
+                    WorldGen.saveWorld();
+                }
+            }
+        }
+
+        private void HandleCommandLine(string[] parms)
+        {
+            for (int i = 0; i < parms.Length; i++)
+            {
+                if (parms[i].ToLower() == "-ip")
+                {
+                    IPAddress ip;
+                    if (IPAddress.TryParse(parms[++i], out ip))
+                    {
+                        Netplay.serverListenIP = ip;
+                        Console.Write("Using IP: {0}", ip);
+                    }
+                    else
+                    {
+                        Console.WriteLine("Bad IP: {0}", parms[i]);
+                    }
+                }
+                if (parms[i].ToLower() == "-configpath")
+                {
+                    var path = parms[++i];
+                    if (path.IndexOfAny(Path.GetInvalidPathChars()) == -1)
+                    {
+                        SavePath = path;
+                        Log.ConsoleInfo("Config path has been set to " + path);
+                    }
+                }
+                if (parms[i].ToLower() == "-worldpath")
+                {
+                    var path = parms[++i];
+                    if (path.IndexOfAny(Path.GetInvalidPathChars()) == -1)
+                    {
+                        Main.WorldPath = path;
+                        Log.ConsoleInfo("World path has been set to " + path);
+                    }
+                }
+                if (parms[i].ToLower() == "-port")
+                {
+                    int port = Convert.ToInt32(parms[++i]);
+                    Netplay.serverPort = port;
+                    Config.ServerPort = port;
+                    OverridePort = true;
+                    Log.ConsoleInfo("Port overridden by startup argument. Set to " + port);
+                }
+            }
+        }
+
+        /*
+         * Hooks:
+         * 
+         */
+
+        public static int AuthToken = -1;
+
+        private void OnPostInit()
+        {
+            if (!File.Exists(Path.Combine(SavePath, "auth.lck")) && !File.Exists(Path.Combine(SavePath, "authcode.txt")))
+            {
+                var r = new Random((int)DateTime.Now.ToBinary());
+                AuthToken = r.Next(100000, 10000000);
+                Console.ForegroundColor = ConsoleColor.Yellow;
+                Console.WriteLine("TShock Notice: To become SuperAdmin, join the game and type /auth " + AuthToken);
+                Console.WriteLine("This token will display until disabled by verification. (/auth-verify)");
+                Console.ForegroundColor = ConsoleColor.Gray;
+                FileTools.CreateFile(Path.Combine(SavePath, "authcode.txt"));
+                using (var tw = new StreamWriter(Path.Combine(SavePath, "authcode.txt")))
+                {
+                    tw.WriteLine(AuthToken);
+                }
+            }
+            else if (File.Exists(Path.Combine(SavePath, "authcode.txt")))
+            {
+                using (var tr = new StreamReader(Path.Combine(SavePath, "authcode.txt")))
+                {
+                    AuthToken = Convert.ToInt32(tr.ReadLine());
+                }
+                Console.ForegroundColor = ConsoleColor.Yellow;
+                Console.WriteLine(
+                    "TShock Notice: authcode.txt is still present, and the AuthToken located in that file will be used.");
+                Console.WriteLine("To become superadmin, join the game and type /auth " + AuthToken);
+                Console.WriteLine("This token will display until disabled by verification. (/auth-verify)");
+                Console.ForegroundColor = ConsoleColor.Gray;
+            }
+            else
+            {
+                AuthToken = 0;
+            }
+            Regions.ReloadAllRegions();
+            RestApi.Start();
+        }
+
+
+        private DateTime LastCheck = DateTime.UtcNow;
+
+        private void OnUpdate()
+        {
+            UpdateManager.UpdateProcedureCheck();
+
+            if (Backups.IsBackupTime)
+                Backups.Backup();
+
+            //call these every second, not every update
+            if ((DateTime.UtcNow - LastCheck).TotalSeconds >= 1)
+            {
+                LastCheck = DateTime.UtcNow;
+                foreach (TSPlayer player in Players)
+                {
+                    if (player != null && player.Active)
+                    {
+                        if (player.TilesDestroyed != null)
+                        {
+                            if (player.TileThreshold >= Config.TileThreshold)
+                            {
+                                if (Tools.HandleTntUser(player, "Kill tile abuse detected."))
+                                {
+                                    TSPlayer.Server.RevertKillTile(player.TilesDestroyed);
+                                }
+                            }
+                            if (player.TileThreshold > 0)
+                            {
+                                player.TileThreshold = 0;
+                                player.TilesDestroyed.Clear();
+                            }
+                        }
+                        /*if (CheckPlayerCollision(player.TileX, player.TileY))
+                            player.SendMessage("You are currently nocliping!", Color.Red);*/
+                        if (player.ForceSpawn && (DateTime.Now - player.LastDeath).Seconds >= 3)
+                        {
+                            player.Spawn();
+                            player.ForceSpawn = false;
+                        }
+                    }
+                }
+            }
+        }
+
+        private void OnJoin(int ply, HandledEventArgs handler)
+        {
+            var player = new TSPlayer(ply);
+            if (Config.EnableDNSHostResolution)
+            {
+                player.Group = Users.GetGroupForIPExpensive(player.IP);
+            }
+            else
+            {
+                player.Group = Users.GetGroupForIP(player.IP);
+            }
+
+            if (Tools.ActivePlayers() + 1 > Config.MaxSlots && !player.Group.HasPermission(Permissions.reservedslot))
+            {
+                Tools.ForceKick(player, Config.ServerFullReason);
+                handler.Handled = true;
+                return;
+            }
+
+            var ban = Bans.GetBanByIp(player.IP);
+            if (ban != null)
+            {
+                Tools.ForceKick(player, string.Format("You are banned: {0}", ban.Reason));
+                handler.Handled = true;
+                return;
+            }
+
+            if (!FileTools.OnWhitelist(player.IP))
+            {
+                Tools.ForceKick(player, "Not on whitelist.");
+                handler.Handled = true;
+                return;
+            }
+
+            Players[ply] = player;
+        }
+
+        private void OnLeave(int ply)
+        {
+            var tsplr = Players[ply];
+            Players[ply] = null;
+
+            if (tsplr != null && tsplr.ReceivedInfo)
+            {
+                Log.Info(string.Format("{0} left.", tsplr.Name));
+
+                if (Config.RememberLeavePos)
+                {
+                    RememberedPos.InsertLeavePos(tsplr.Name, tsplr.IP, (int)(tsplr.X / 16), (int)(tsplr.Y / 16));
+                }
+            }
+        }
+
+        private void OnChat(messageBuffer msg, int ply, string text, HandledEventArgs e)
+        {
+            if (e.Handled)
+                return;
+
+            var tsplr = Players[msg.whoAmI];
+            if (tsplr == null)
+            {
+                e.Handled = true;
+                return;
+            }
+
+            if (!Tools.ValidString(text))
+            {
+                Tools.Kick(tsplr, "Unprintable character in chat");
+                e.Handled = true;
+                return;
+            }
+
+            if (msg.whoAmI != ply)
+            {
+                e.Handled = Tools.HandleGriefer(tsplr, "Faking Chat");
+                return;
+            }
+
+            if (tsplr.Group.HasPermission(Permissions.adminchat) && !text.StartsWith("/") && Config.AdminChatEnabled)
+            {
+                Tools.Broadcast(Config.AdminChatPrefix + "<" + tsplr.Name + "> " + text,
+                                tsplr.Group.R, tsplr.Group.G,
+                                tsplr.Group.B);
+                e.Handled = true;
+                return;
+            }
+
+            if (text.StartsWith("/"))
+            {
+                try
+                {
+                    e.Handled = Commands.HandleCommand(tsplr, text);
+                }
+                catch (Exception ex)
+                {
+                    Log.ConsoleError("Command exception");
+                    Log.Error(ex.ToString());
+                }
+            }
+            else
+            {
+                Tools.Broadcast("{2}<{0}> {1}".SFormat(tsplr.Name, text, Config.ChatDisplayGroup ? "[{0}] ".SFormat(tsplr.Group.Name) : ""),
+                                tsplr.Group.R, tsplr.Group.G,
+                                tsplr.Group.B);
+                //Log.Info(string.Format("{0} said: {1}", tsplr.Name, text));
+                e.Handled = true;
+            }
+        }
+
+        /// <summary>
+        /// When a server command is run.
+        /// </summary>
+        /// <param name="cmd"></param>
+        /// <param name="e"></param>
+        private void ServerHooks_OnCommand(string text, HandledEventArgs e)
+        {
+            if (e.Handled)
+                return;
+
+            // Damn you ThreadStatic and Redigit
+            if (Main.rand == null)
+            {
+                Main.rand = new Random();
+            }
+            if (WorldGen.genRand == null)
+            {
+                WorldGen.genRand = new Random();
+            }
+
+            if (text.StartsWith("exit"))
+            {
+                Tools.ForceKickAll("Server shutting down!");
+            }
+            else if (text.StartsWith("playing") || text.StartsWith("/playing"))
+            {
+                int count = 0;
+                foreach (TSPlayer player in Players)
+                {
+                    if (player != null && player.Active)
+                    {
+                        count++;
+                        TSPlayer.Server.SendMessage(string.Format("{0} ({1}) [{2}] <{3}>", player.Name, player.IP,
+                                                                  player.Group.Name, player.UserAccountName));
+                    }
+                }
+                TSPlayer.Server.SendMessage(string.Format("{0} players connected.", count));
+                e.Handled = true;
+            }
+            else if (text.StartsWith("say "))
+            {
+                Log.Info(string.Format("Server said: {0}", text.Remove(0, 4)));
+            }
+            else if (text == "autosave")
+            {
+                Main.autoSave = Config.AutoSave = !Config.AutoSave;
+                Log.ConsoleInfo("AutoSave " + (Config.AutoSave ? "Enabled" : "Disabled"));
+                e.Handled = true;
+            }
+            else if (text.StartsWith("/"))
+            {
+                if (Commands.HandleCommand(TSPlayer.Server, text))
+                    e.Handled = true;
+            }
+        }
+
+        private void OnGetData(GetDataEventArgs e)
+        {
+            if (e.Handled)
+                return;
+
+            PacketTypes type = e.MsgID;
+
+            Debug.WriteLine("Recv: {0:X}: {2} ({1:XX})", e.Msg.whoAmI, (byte)type, type);
+
+            var player = Players[e.Msg.whoAmI];
+            if (player == null)
+            {
+                e.Handled = true;
+                return;
+            }
+
+            if (!player.ConnectionAlive)
+            {
+                e.Handled = true;
+                return;
+            }
+
+            
+
+            // Stop accepting updates from player as this player is going to be kicked/banned during OnUpdate (different thread so can produce race conditions)
+            if ((Config.BanKillTileAbusers || Config.KickKillTileAbusers) &&
+                player.TileThreshold >= Config.TileThreshold && !player.Group.HasPermission(Permissions.ignoregriefdetection))
+            {
+                Log.Debug("Rejecting " + type + " from " + player.Name + " as this player is about to be kicked");
+                e.Handled = true;
+            }
+            else
+            {
+                using (var data = new MemoryStream(e.Msg.readBuffer, e.Index, e.Length))
+                {
+                    try
+                    {
+                        if (GetDataHandlers.HandlerGetData(type, player, data))
+                            e.Handled = true;
+                    }
+                    catch (Exception ex)
+                    {
+                        Log.Error(ex.ToString());
+                    }
+                }
+            }
+        }
+
+        private void OnGreetPlayer(int who, HandledEventArgs e)
+        {
+            var player = Players[who];
+            if (player == null)
+            {
+                e.Handled = true;
+                return;
+            }
+
+            NetMessage.SendData((int)PacketTypes.TimeSet, -1, -1, "", 0, 0, Main.sunModY, Main.moonModY);
+            NetMessage.syncPlayers();
+
+            if (Config.EnableGeoIP)
+            {
+                var code = Geo.TryGetCountryCode(IPAddress.Parse(player.IP));
+                player.Country = code == null ? "N/A" : MaxMind.GeoIPCountry.GetCountryNameByCode(code);
+                Log.Info(string.Format("{0} ({1}) from '{2}' group from '{3}' joined.", player.Name, player.IP, player.Group.Name, player.Country));
+                Tools.Broadcast(player.Name + " is from the " + player.Country, Color.Yellow);
+            }
+            else
+                Log.Info(string.Format("{0} ({1}) from '{2}' group joined.", player.Name, player.IP, player.Group.Name));
+
+            Tools.ShowFileToUser(player, "motd.txt");
+            if (HackedHealth(player))
+            {
+                Tools.HandleCheater(player, "Hacked health.");
+            }
+            if (Config.AlwaysPvP)
+            {
+                player.SetPvP(true);
+                player.SendMessage(
+                    "PvP is forced! Enable PvP else you can't deal damage to other people. (People can kill you)",
+                    Color.Red);
+            }
+            if (player.Group.HasPermission(Permissions.causeevents) && Config.InfiniteInvasion)
+            {
+                StartInvasion();
+            }
+            if (Config.RememberLeavePos)
+            {
+                var pos = RememberedPos.GetLeavePos(player.Name, player.IP);
+                player.Teleport((int)pos.X, (int)pos.Y);
+                player.SendTileSquare((int)pos.X, (int)pos.Y);
+            }
+            e.Handled = true;
+        }
+
+        private void NpcHooks_OnStrikeNpc(NpcStrikeEventArgs e)
+        {
+            if (Config.InfiniteInvasion)
+            {
+                IncrementKills();
+                if (Main.invasionSize < 10)
+                {
+                    Main.invasionSize = 20000000;
+                }
+            }
+        }
+
+        /// <summary>
+        /// Send bytes to client using packetbuffering if available
+        /// </summary>
+        /// <param name="client">socket to send to</param>
+        /// <param name="bytes">bytes to send</param>
+        /// <returns>False on exception</returns>
+        public static bool SendBytes(ServerSock client, byte[] bytes)
+        {
+            if (PacketBuffer != null)
+            {
+                PacketBuffer.BufferBytes(client, bytes);
+                return true;
+            }
+
+            return SendBytesBufferless(client,bytes);
+        }
+        /// <summary>
+        /// Send bytes to a client ignoring the packet buffer
+        /// </summary>
+        /// <param name="client">socket to send to</param>
+        /// <param name="bytes">bytes to send</param>
+        /// <returns>False on exception</returns>
+        public static bool SendBytesBufferless(ServerSock client, byte[] bytes)
+        {
+            try
+            {
+                if (client.tcpClient.Connected)
+                    client.networkStream.Write(bytes, 0, bytes.Length);
+                return true;
+            }
+            catch (Exception ex)
+            {
+                Log.Warn("This is a normal exception");
+                Log.Warn(ex.ToString());
+            }
+            return false;
+        }
+
+        void NetHooks_SendData(SendDataEventArgs e)
+        {
+            if (e.MsgID == PacketTypes.Disconnect)
+            {
+                Action<ServerSock,string> senddisconnect = (sock, str) =>
+                {
+                    if (sock == null || !sock.active)
+                        return;
+                    sock.kill = true;
+                    using (var ms = new MemoryStream())
+                    {
+                        new DisconnectMsg {Reason = str}.PackFull(ms);
+                        SendBytesBufferless(sock, ms.ToArray());
+                    }
+                };
+
+                if (e.remoteClient != -1)
+                {
+                    senddisconnect(Netplay.serverSock[e.remoteClient], e.text);
+                }
+                else
+                {
+                    for (int i = 0; i < Netplay.serverSock.Length; i++)
+                    {
+                        if (e.ignoreClient != -1 && e.ignoreClient == i)
+                            continue;
+
+                        senddisconnect(Netplay.serverSock[i], e.text);
+                    }
+                }
+                e.Handled = true;
+            }
+        }
+
+        private void OnSaveWorld(bool resettime, HandledEventArgs e)
+        {
+            Tools.Broadcast("Saving world. Momentary lag might result from this.", Color.Red);
+            Thread SaveWorld = new Thread(Tools.SaveWorld);
+            SaveWorld.Start();
+            e.Handled = true;
+        }
+
+        /*
+         * Useful stuff:
+         * */
+
+        public static void StartInvasion()
+        {
+            Main.invasionType = 1;
+            if (Config.InfiniteInvasion)
+            {
+                Main.invasionSize = 20000000;
+            }
+            else
+            {
+                Main.invasionSize = 100 + (Config.InvasionMultiplier * Tools.ActivePlayers());
+            }
+
+            Main.invasionWarn = 0;
+            if (new Random().Next(2) == 0)
+            {
+                Main.invasionX = 0.0;
+            }
+            else
+            {
+                Main.invasionX = Main.maxTilesX;
+            }
+        }
+
+        private static int KillCount;
+
+        public static void IncrementKills()
+        {
+            KillCount++;
+            Random r = new Random();
+            int random = r.Next(5);
+            if (KillCount % 100 == 0)
+            {
+                switch (random)
+                {
+                    case 0:
+                        Tools.Broadcast(string.Format("You call that a lot? {0} goblins killed!", KillCount));
+                        break;
+                    case 1:
+                        Tools.Broadcast(string.Format("Fatality! {0} goblins killed!", KillCount));
+                        break;
+                    case 2:
+                        Tools.Broadcast(string.Format("Number of 'noobs' killed to date: {0}", KillCount));
+                        break;
+                    case 3:
+                        Tools.Broadcast(string.Format("Duke Nukem would be proud. {0} goblins killed.", KillCount));
+                        break;
+                    case 4:
+                        Tools.Broadcast(string.Format("You call that a lot? {0} goblins killed!", KillCount));
+                        break;
+                    case 5:
+                        Tools.Broadcast(string.Format("{0} copies of Call of Duty smashed.", KillCount));
+                        break;
+                }
+            }
+        }
+
+        public static bool CheckSpawn(int x, int y)
+        {
+            PointF tile = new PointF(x, y);
+            PointF spawn = new PointF(Main.spawnTileX, Main.spawnTileY);
+            return Distance(spawn, tile) <= Config.SpawnProtectionRadius;
+        }
+        public static float Distance(PointF value1, PointF value2)
+        {
+            float num2 = value1.X - value2.X;
+            float num = value1.Y - value2.Y;
+            float num3 = (num2 * num2) + (num * num);
+            return (float)Math.Sqrt((double)num3);
+        }
+
+        public static bool HackedHealth(TSPlayer player)
+        {
+            return (player.TPlayer.statManaMax > 400) ||
+                   (player.TPlayer.statMana > 400) ||
+                   (player.TPlayer.statLifeMax > 400) ||
+                   (player.TPlayer.statLife > 400);
+        }
+
+        public static bool CheckPlayerCollision(int x, int y)
+        {
+            if (x + 1 <= Main.maxTilesX && y + 3 <= Main.maxTilesY
+                && x >= 0 && y >= 0)
+            {
+                for (int i = x; i < x + 2; i++)
+                {
+                    for (int h = y; h < y + 4; h++)
+                    {
+                        if (!Main.tile[i, h].active || !GetDataHandlers.BlacklistTiles[Main.tile[i, h].type])
+                            return false;
+                    }
+                }
+            }
+            else
+                return false;
+            return true;
+        }
+
+        public void OnConfigRead(ConfigFile file)
+        {
+            NPC.defaultMaxSpawns = file.DefaultMaximumSpawns;
+            NPC.defaultSpawnRate = file.DefaultSpawnRate;
+
+            Main.autoSave = file.AutoSave;
+            if (Backups != null)
+            {
+                Backups.KeepFor = file.BackupKeepFor;
+                Backups.Interval = file.BackupInterval;
+            }
+            if (!OverridePort)
+            {
+                Netplay.serverPort = file.ServerPort;
+            }
+
+            Netplay.spamCheck = file.SpamChecks;
+
+            RconHandler.Password = file.RconPassword;
+            RconHandler.ListenPort = file.RconPort;
+
+            Tools.HashAlgo = file.HashAlgorithm;
+        }
+    }
 }