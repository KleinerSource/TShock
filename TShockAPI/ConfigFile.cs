﻿/*   
TShock, a server mod for Terraria
Copyright (C) 2011 The TShock Team

This program is free software: you can redistribute it and/or modify
it under the terms of the GNU General Public License as published by
the Free Software Foundation, either version 3 of the License, or
(at your option) any later version.

This program is distributed in the hope that it will be useful,
but WITHOUT ANY WARRANTY; without even the implied warranty of
MERCHANTABILITY or FITNESS FOR A PARTICULAR PURPOSE.  See the
GNU General Public License for more details.

You should have received a copy of the GNU General Public License
along with this program.  If not, see <http://www.gnu.org/licenses/>.
*/
using System;
using System.IO;
using Newtonsoft.Json;

namespace TShockAPI
{
    public class ConfigFile
    {
        public int InvasionMultiplier = 1;
        public int DefaultMaximumSpawns = 4;
        public int DefaultSpawnRate = 700;
        public int ServerPort = 7777;
        public bool EnableWhitelist = false;
        public bool InfiniteInvasion = false;
        public bool AlwaysPvP = false;
        public bool KickCheaters = true;
        public bool BanCheaters = true;
        public bool KickGriefers = true;
        public bool BanGriefers = true;
        public bool BanKillTileAbusers = true;
        public bool KickKillTileAbusers = true;
        public bool BanExplosives = true;
        public bool KickExplosives = true;
        public bool DisableExplosives = true;
        public bool SpawnProtection = true;
        public int SpawnProtectionRadius = 5;
        public string DistributationAgent = "facepunch";
        public int MaxSlots = 8;
        public bool RangeChecks = true;
        public bool SpamChecks = false;
        public bool DisableBuild = false;
        public int TileThreshold = 20;

        public float[] AdminChatRGB = { 255, 0, 0 };
        public string AdminChatPrefix = "(Admin) ";
        public bool AdminChatEnabled = true;

        public int PvpThrottle = 0;

        public int BackupInterval = 0;
        public int BackupKeepFor = 60;

        public bool RememberLeavePos = false;

        public bool HardcoreOnly = false;
        public bool KickOnHardcoreDeath = false;
        public bool BanOnHardcoreDeath = false;

        public bool AutoSave = true;

        public int MaximumLoginAttempts = 3;

<<<<<<< HEAD
        public string RconPassword = "";
        public int RconPort = 7777;
        public string ServerName = "";
        public string MasterServer = "127.0.0.1";
=======
        /// <summary>
        /// Valid types are "sqlite" and "mysql"
        /// </summary>
        public string StorageType = "sqlite";

        public string MySqlHost = "localhost";
        public string MySqlDbName = "";
        public string MySqlPort = "3306";
        public string MySqlUsername = "";
        public string MySqlPassword = "";
>>>>>>> 3e17e42a

        public static ConfigFile Read(string path)
        {
            if (!File.Exists(path))
                return new ConfigFile();
            using (var fs = new FileStream(path, FileMode.Open, FileAccess.Read, FileShare.Read))
            {
                return Read(fs);
            }
        }

        public static ConfigFile Read(Stream stream)
        {
            using(var sr = new StreamReader(stream))
            {
                var cf = JsonConvert.DeserializeObject<ConfigFile>(sr.ReadToEnd());
                if (ConfigRead != null)
                    ConfigRead(cf);
                return cf;
            }
        }

        public void Write(string path)
        {
            using (var fs = new FileStream(path, FileMode.Create, FileAccess.Write, FileShare.Write))
            {
                Write(fs);
            }
        }

        public void Write(Stream stream)
        {
            var str = JsonConvert.SerializeObject(this, Formatting.Indented);
            using (var sw = new StreamWriter(stream))
            {
                sw.Write(str);
            }
        }

        public static Action<ConfigFile> ConfigRead;
    }
}<|MERGE_RESOLUTION|>--- conflicted
+++ resolved
@@ -1,128 +1,126 @@
-﻿/*   
-TShock, a server mod for Terraria
-Copyright (C) 2011 The TShock Team
-
-This program is free software: you can redistribute it and/or modify
-it under the terms of the GNU General Public License as published by
-the Free Software Foundation, either version 3 of the License, or
-(at your option) any later version.
-
-This program is distributed in the hope that it will be useful,
-but WITHOUT ANY WARRANTY; without even the implied warranty of
-MERCHANTABILITY or FITNESS FOR A PARTICULAR PURPOSE.  See the
-GNU General Public License for more details.
-
-You should have received a copy of the GNU General Public License
-along with this program.  If not, see <http://www.gnu.org/licenses/>.
-*/
-using System;
-using System.IO;
-using Newtonsoft.Json;
-
-namespace TShockAPI
-{
-    public class ConfigFile
-    {
-        public int InvasionMultiplier = 1;
-        public int DefaultMaximumSpawns = 4;
-        public int DefaultSpawnRate = 700;
-        public int ServerPort = 7777;
-        public bool EnableWhitelist = false;
-        public bool InfiniteInvasion = false;
-        public bool AlwaysPvP = false;
-        public bool KickCheaters = true;
-        public bool BanCheaters = true;
-        public bool KickGriefers = true;
-        public bool BanGriefers = true;
-        public bool BanKillTileAbusers = true;
-        public bool KickKillTileAbusers = true;
-        public bool BanExplosives = true;
-        public bool KickExplosives = true;
-        public bool DisableExplosives = true;
-        public bool SpawnProtection = true;
-        public int SpawnProtectionRadius = 5;
-        public string DistributationAgent = "facepunch";
-        public int MaxSlots = 8;
-        public bool RangeChecks = true;
-        public bool SpamChecks = false;
-        public bool DisableBuild = false;
-        public int TileThreshold = 20;
-
-        public float[] AdminChatRGB = { 255, 0, 0 };
-        public string AdminChatPrefix = "(Admin) ";
-        public bool AdminChatEnabled = true;
-
-        public int PvpThrottle = 0;
-
-        public int BackupInterval = 0;
-        public int BackupKeepFor = 60;
-
-        public bool RememberLeavePos = false;
-
-        public bool HardcoreOnly = false;
-        public bool KickOnHardcoreDeath = false;
-        public bool BanOnHardcoreDeath = false;
-
-        public bool AutoSave = true;
-
-        public int MaximumLoginAttempts = 3;
-
-<<<<<<< HEAD
-        public string RconPassword = "";
-        public int RconPort = 7777;
-        public string ServerName = "";
-        public string MasterServer = "127.0.0.1";
-=======
-        /// <summary>
-        /// Valid types are "sqlite" and "mysql"
-        /// </summary>
-        public string StorageType = "sqlite";
-
-        public string MySqlHost = "localhost";
-        public string MySqlDbName = "";
-        public string MySqlPort = "3306";
-        public string MySqlUsername = "";
-        public string MySqlPassword = "";
->>>>>>> 3e17e42a
-
-        public static ConfigFile Read(string path)
-        {
-            if (!File.Exists(path))
-                return new ConfigFile();
-            using (var fs = new FileStream(path, FileMode.Open, FileAccess.Read, FileShare.Read))
-            {
-                return Read(fs);
-            }
-        }
-
-        public static ConfigFile Read(Stream stream)
-        {
-            using(var sr = new StreamReader(stream))
-            {
-                var cf = JsonConvert.DeserializeObject<ConfigFile>(sr.ReadToEnd());
-                if (ConfigRead != null)
-                    ConfigRead(cf);
-                return cf;
-            }
-        }
-
-        public void Write(string path)
-        {
-            using (var fs = new FileStream(path, FileMode.Create, FileAccess.Write, FileShare.Write))
-            {
-                Write(fs);
-            }
-        }
-
-        public void Write(Stream stream)
-        {
-            var str = JsonConvert.SerializeObject(this, Formatting.Indented);
-            using (var sw = new StreamWriter(stream))
-            {
-                sw.Write(str);
-            }
-        }
-
-        public static Action<ConfigFile> ConfigRead;
-    }
+﻿/*   
+TShock, a server mod for Terraria
+Copyright (C) 2011 The TShock Team
+
+This program is free software: you can redistribute it and/or modify
+it under the terms of the GNU General Public License as published by
+the Free Software Foundation, either version 3 of the License, or
+(at your option) any later version.
+
+This program is distributed in the hope that it will be useful,
+but WITHOUT ANY WARRANTY; without even the implied warranty of
+MERCHANTABILITY or FITNESS FOR A PARTICULAR PURPOSE.  See the
+GNU General Public License for more details.
+
+You should have received a copy of the GNU General Public License
+along with this program.  If not, see <http://www.gnu.org/licenses/>.
+*/
+using System;
+using System.IO;
+using Newtonsoft.Json;
+
+namespace TShockAPI
+{
+    public class ConfigFile
+    {
+        public int InvasionMultiplier = 1;
+        public int DefaultMaximumSpawns = 4;
+        public int DefaultSpawnRate = 700;
+        public int ServerPort = 7777;
+        public bool EnableWhitelist = false;
+        public bool InfiniteInvasion = false;
+        public bool AlwaysPvP = false;
+        public bool KickCheaters = true;
+        public bool BanCheaters = true;
+        public bool KickGriefers = true;
+        public bool BanGriefers = true;
+        public bool BanKillTileAbusers = true;
+        public bool KickKillTileAbusers = true;
+        public bool BanExplosives = true;
+        public bool KickExplosives = true;
+        public bool DisableExplosives = true;
+        public bool SpawnProtection = true;
+        public int SpawnProtectionRadius = 5;
+        public string DistributationAgent = "facepunch";
+        public int MaxSlots = 8;
+        public bool RangeChecks = true;
+        public bool SpamChecks = false;
+        public bool DisableBuild = false;
+        public int TileThreshold = 20;
+
+        public float[] AdminChatRGB = { 255, 0, 0 };
+        public string AdminChatPrefix = "(Admin) ";
+        public bool AdminChatEnabled = true;
+
+        public int PvpThrottle = 0;
+
+        public int BackupInterval = 0;
+        public int BackupKeepFor = 60;
+
+        public bool RememberLeavePos = false;
+
+        public bool HardcoreOnly = false;
+        public bool KickOnHardcoreDeath = false;
+        public bool BanOnHardcoreDeath = false;
+
+        public bool AutoSave = true;
+
+        public int MaximumLoginAttempts = 3;
+
+        public string RconPassword = "";
+        public int RconPort = 7777;
+        public string ServerName = "";
+        public string MasterServer = "127.0.0.1";
+
+        /// <summary>
+        /// Valid types are "sqlite" and "mysql"
+        /// </summary>
+        public string StorageType = "sqlite";
+
+        public string MySqlHost = "localhost";
+        public string MySqlDbName = "";
+        public string MySqlPort = "3306";
+        public string MySqlUsername = "";
+        public string MySqlPassword = "";
+
+        public static ConfigFile Read(string path)
+        {
+            if (!File.Exists(path))
+                return new ConfigFile();
+            using (var fs = new FileStream(path, FileMode.Open, FileAccess.Read, FileShare.Read))
+            {
+                return Read(fs);
+            }
+        }
+
+        public static ConfigFile Read(Stream stream)
+        {
+            using(var sr = new StreamReader(stream))
+            {
+                var cf = JsonConvert.DeserializeObject<ConfigFile>(sr.ReadToEnd());
+                if (ConfigRead != null)
+                    ConfigRead(cf);
+                return cf;
+            }
+        }
+
+        public void Write(string path)
+        {
+            using (var fs = new FileStream(path, FileMode.Create, FileAccess.Write, FileShare.Write))
+            {
+                Write(fs);
+            }
+        }
+
+        public void Write(Stream stream)
+        {
+            var str = JsonConvert.SerializeObject(this, Formatting.Indented);
+            using (var sw = new StreamWriter(stream))
+            {
+                sw.Write(str);
+            }
+        }
+
+        public static Action<ConfigFile> ConfigRead;
+    }
 }