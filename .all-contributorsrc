--- conflicted
+++ resolved
@@ -48,14 +48,6 @@
       ]
     },
     {
-<<<<<<< HEAD
-      "login": "ndragon798",
-      "name": "Nathan Easton",
-      "avatar_url": "https://avatars2.githubusercontent.com/u/10368650?v=4",
-      "profile": "http://www.nathaneaston.com/",
-      "contributions": [
-        "code"
-=======
       "login": "Patrikkk",
       "name": "Patrikkk",
       "avatar_url": "https://avatars0.githubusercontent.com/u/58985873?v=4",
@@ -64,7 +56,15 @@
         "code",
         "doc",
         "test"
->>>>>>> 19de4223
+      ]
+    },
+    {
+      "login": "ndragon798",
+      "name": "Nathan Easton",
+      "avatar_url": "https://avatars2.githubusercontent.com/u/10368650?v=4",
+      "profile": "http://www.nathaneaston.com/",
+      "contributions": [
+        "code"
       ]
     }
   ],
