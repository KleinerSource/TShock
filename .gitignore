--- conflicted
+++ resolved
@@ -41,9 +41,6 @@
 *.suo
 *.sdf
 *.opensdf
-<<<<<<< HEAD
 *.csproj.user
-=======
 *.cache
-*.txt
->>>>>>> f3591f1d
+*.txt