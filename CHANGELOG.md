--- conflicted
+++ resolved
@@ -84,11 +84,8 @@
 * Fixed erroneous kicks and bans when using `KickOnMediumcoreDeath` and `BanOnMediumcoreDeath` options. (@DankRank)
 * Removed `TSPlayer.InitSpawn` field. (@DankRank)
 * `OnPlayerSpawn`'s player ID field is now `PlayerId`. (@DankRank)
-<<<<<<< HEAD
 * Enabled banning unregistered users (@QuiCM)
-=======
 * Added filtering and validation on packet 96 (Teleport player through portal) (@QuiCM)
->>>>>>> 0cb62563
 
 ## TShock 4.3.25
 * Fixed a critical exploit in the Terraria protocol that could cause massive unpreventable world corruption as well as a number of other problems. Thanks to @bartico6 for reporting. Fixed by the efforts of @QuiCM, @hakusaro, and tips in the right directioon from @bartico6.
