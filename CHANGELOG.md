# TShock for Terraria

This is the rolling changelog for TShock for Terraria. Use past tense when adding new entries; sign your name off when you add or change something. This should primarily be things like user changes, not necessarily codebase changes unless it's really relevant or large.

## Upcoming Changes
* API: Added return in OnNameCollision if hook has been handled. (@Patrikkk)
* API: Added hooks for item, projectile and tile bans (@deadsurgeon42)
* API: Changed `PlayerHooks` permission hook mechanisms to allow negation from hooks (@deadsurgeon42)
* API: New WorldGrassSpread hook which shold allow corruption/crimson/hallow creep config options to work (@DeathCradle)
* Fixed saving when one player is one the server and another one joins (@MarioE)
* Fixed /spawnmob not spawning negative IDs (@MarioE)
* Validated tile placement on PlaceObject; clients can no longer place frames, paintings etc with dirt blocks (@bartico6, @ProfessorXZ)
* Updated to new stat tracking system with more data so we can actually make informed software decisions (Jordan Coulam)
* Fixed /time display at the end of Terraria hours (@koneko-nyan)
* Added a warning notifying users of the minimum memory required to run TShock (@bartico6)
* Added /group rename to allow changing group names (@ColinBohn, @ProfessorXZ)
* Added /region rename and OnRegionRenamed hook (@koneko-nyan, @deadsurgeon42)
* Rebuilt /ban add. New syntax is /ban add <target> [time] [reason] where target is the target online player, offline player, or IP; where time is the time format or 0 for permanent; and where [reason] is the reason. (@hakusaro)
* Removed /ban addip and /ban addtemp. Now covered under /ban add. (@hakusaro)
* Added /su, which temporarily elevates players with the tshock.su permission to super admin. In addition added, a new group, owner, that is suggested for new users to setup TShock with as opposed to superadmin. Finally, /su is implemented such that a 10 minute timeout will occur preventing people from just camping with it on. (@hakusaro)
* Added /sudo, which runs a command as the superadmin group. If a user fails to execute a command but can sudo, they'll be told that they can override the permission check with sudo. Much better than just telling them to run /su and then re-run the command. (@hakusaro)
* Fixed /savessc not bothering to save ssc data for people who bypass ssc. (@hakusaro)
* Default permission sets for new databases are more modern. (@hakusaro)
* Added the ability to ban by account name instead of just banning a character name assuming its an account name. (@hakusaro)
* Fixed a bug in the CommandLineParser which caused some command lines to fail (@QuicM)
* Renamed TShock.DB.User to TShock.DB.UserAccount, including all the related methods, classes and events. (@Ryozuki)
* Update OTAPI to 2.0.0.31, which also updates Newtonsoft.Json to 10.0.3 (@Ryozuki)
* Fixed DumpItems() from trying to dump older versions of certain items (negative item IDs). (@Zaicon)
* Added the `/dump-reference-data` command, which when run, runs Utils.Dump() and outputs Terraria reference data to the server folder. (@hakusaro)
* Added DateTime datatype support for both MySQL and SQLite. (@Ryozuki)
* Fixed builds to not require a specific version of OTAPI and to not fail when in Release mode (@bartico6)
* Update Assembly Company to Pryaxis (@Ryozuki)
* Removed `/restart` command. (@hakusaro)
* Removed `Permissions.updateplugins` permission. (@hakusaro)
* Removed REST `/v3/server/restart/` route and `/server/restart/` route. (@hakusaro)
* The "auth system" is now referred to as the initial setup system (what it actually is). This is better verbiage for basically all situations. Who really wants to turn off the "authentication system?" In addition, the system now makes it more clear what the point of it is, rather than that it grants permissions. (@hakusaro)
* `GetDataHandlers.SendTileSquare` hook now sends a `TSPlayer` and a `MemoryStream` of raw data. (@hakusaro)
* Added `GetDataHandlers.HealOtherPlayer` hook. (@hakusaro)
* Added `GetDataHandlers.PlaceObject` hook. (@hakusaro)
* `GetDataHandlers.KillMe` now sends a `TSPlayer` and a `PlayerDeathReason`. (@hakusaro)
* Added `GetDataHandlers.ProjectileKill` hook. (@hakusaro)
* Removed `TShock.CheckProjectilePermission` and replaced it with `TSPlayer.HasProjectilePermission` and `TSPlayer.LacksProjectilePermission` respectively. (@hakusaro)
* Added `TSPlayer` object to `GetDataHandlers.LiquidSetEventArgs`. (@hakusaro)
* Removed `TShock.StartInvasion` for public use (moved to Utils and marked internal). (@hakusaro)
* Fixed invasions started by TShock not reporting size correctly and probably not working at all. (@hakusaro)
* Removed `GetDataHandlers.TileKill` and replaced it with `GetDataHandlers.PlaceChest` as the packet originally designated as tile kill is now only used for chests. (@hakusaro)
* Added `TSPlayer` to `GetDataHandlers.NPCHome`. (@hakusaro)
* Added `TSPlayer` to `GetDataHandlers.ChestItemChanged`. (@hakusaro)
* Fixed chest item changes not triggering any range checks, tile checks, or correct chest checks. (@hakusaro)
* Added `TSPlayer` to `GetDataHandlers.PlayerBuff`. (@hakusaro)
* Added `TSPlayer` and `PlayerDeathReason` to `GetDataHandlers.PlayerDamage`. (@hakusaro)
* Added `TSPlayer` to `GetDataHandlers.NPCStrike`. (@hakusaro)
* Added `TSPlayer` to `GetDataHandlers.PlayerAnimation`. (@hakusaro)
* Added `GetDataHandlers.MassWireOperation` hook and related arguments. (@hakusaro)
* Added `GetDataHandlers.PlaceTileEntity` hook and related arguments. (@hakusaro)
* Added `TSPlayer` to `GetDataHandlers.GemLockToggle`. (@hakusaro)
* Added `GetDataHandlers.PlaceItemFrame` hook and related arguments. (@hakusaro)
* Added `TSPlayer.IsBouncerThrottled()`. (@hakusaro)
* Added `TSPlayer.CheckIgnores()` and removed `TShock.CheckIgnores(TSPlayer)`. (@hakusaro)
<<<<<<< HEAD
* Hooks inside TShock can now be registered with their `Register` method and can be prioritized according to the TShock HandlerList system. (@hakusaro)
=======
* Fix message requiring login not using the command specifier set in the config file. (@hakusaro)
>>>>>>> b9b2a1de

## TShock 4.3.25
* Fixed a critical exploit in the Terraria protocol that could cause massive unpreventable world corruption as well as a number of other problems. Thanks to @bartico6 for reporting. Fixed by the efforts of @QuiCM, @hakusaro, and tips in the right directioon from @bartico6.

## TShock 4.3.24
* Updated OpenTerraria API to 1.3.5.3 (@DeathCradle)
* Updated Terraria Server API to 1.3.5.3 (@WhiteXZ, @hakusaro)
* Updated TShock core components to 1.3.5.3 (@hakusaro)
* Terraria Server API version tick: 2.1
* Added OnNpcKilled hook to Server API: 2.2 (@tylerjwatson)
* Added CreateCombatTextExtended to PacketTypes. This packet allows for the same functionality that packet 82 (CreateCombatText) used to have. (@WhiteXZ)
* Updated ServerBroadcast hook to provide a NetworkText object. (@tylerjwatson)
* Fixed levers and things not updating properly. (@deathcradle)
* Deprecated PacketTypes.ChatText. Chat is now handled using the NetTextModule and packet 82. (@WhiteXZ, @Hakusaro)
* Removed the -lang command-line flag from TShock. It is now a vanilla feature. (@Hakusaro)

## TShock 4.3.23
* Added evil type option during world creation (@mistzzt)
* Bans can be sorted. TShock's default sorting will retrieve bans sorted from newest to oldest based on the date the ban was added (@WhiteXZ)
* Resolved issues with mob and item spawning. Thanks to @OnsenManju for your investigative work :) (@WhiteXZ)
* Patched a crashing exploit (@Simon311)

## TShock 4.3.22
* Compatibility with Terraria 1.3.4.4
* API: Version tick 2.0
* API: Reduced RAM usage by ~80MB (Large server) (@deathcradle)
* API: Added TSPlayer.KillPlayer() (@WhiteXZ)
* API: Added TSPlayer.Logout() (@ProfessorXZ)
* Fixed connections after max slot is reached (@DeathCradle)
* Fixed server crashes caused by client disconnections when attempting to read closed sockets (@Enerdy)
* Added some code to make trapdoors work better (@DogooFalchion)
* AllowCutTilesAndBreakables config option now correctly allows flowers/vines/herbs to be cut in regions without breaking walls (@WhiteXZ)
* REST: `/v3/players/read` now includes a `muted` field (@WhiteXZ)
* REST: Token creation is now more secure (Thanks to @Plazmaz for reporting the issue!)
* REST: Deprecated the RestRequestEvent. If you use this event, please let us know.
* REST: ALL endpoints now have a base route (eg you can use `/server/motd` instead of `/v3/server/motd`). These base routes will never change, but will provide an `upgrade` field describing any newer routes
* REST: Added `/v3/world/autosave` and `/v3/world/bloodmoon` which use GET parameter style arguments. I.e., `/v3/world/autosave?state=[true|false]` & `/v3/world/bloodmoon?state=[true|false]`. The state argument is optional
* Fixed fishing quests not saving/loading correctly when login before join, UUID login, and SSC were enabled together (@DogooFalchion)

## TShock 4.3.21
* Compatibility with Terraria 1.3.4.3 (@Patrikkk, @Zaicon).
* API: Version tick 1.26.
* API: Deprecated PlayerDamage and PlayerKillMe packets (now uses PlayerHurtV2 and PlayerDeathV2).
* API: Main.rand now uses UnifiedRandom instead of Random. This WILL break any existing plugin that uses Main.rand.
* Fixed HealOtherPlayer packet exploit (@Simon311).
* Added associated config option for HealOtherPlayer exploit prevention (@Simon311).
* Added `/accountinfo` command to get account information for a given TShock account (@Simon311).
* Removed TShock color parsing from MOTDs (@WhiteXZ).
* Fixed butterfly statues spawning catchable butterflies (@DogooFalchion).
* Implemented some missing balance changes lost in prior version patches (@DogooFalchion).
* Added alias for server shutdown command: stop (@nicatronTg).
* Removed the old REST model. This includes the following endpoints:
 * `/status`
 * `/v2/players/read`
 * `/v2/server/rawcmd` (@WhiteXZ).
* Fixed `/user group` always giving an unhelpful error messaging telling you to check the console, even if we knew exactly why it failed (@nicatronTg).
* Removed _all obsolete methods in TShock marked obsolete prior to this version (all of them)_ (@nicatronTg).
* Fixed issue where registration + login would fail because KnownIps had 0 items and .Last() doesn't work on collections with 0 items (@DogooFalchion, @nicatronTg, @Simon311).
* Added `/uploadssc [player]` which allows someone to upload SSC data for [player] and store it on the server. Adds `tshock.ssc.upload` and `tshock.ssc.upload.others` permission nodes to match (@DogooFalchion).
* Added hardened stone to the whitelist of tiles editable by players (@DogooFalchion).
* Added conversion system to send convert old MOTD format into smart text, while preserving initial line starting values to keep byte optimization for background colors Thanks to (@WhiteXZ, @Simon311, and especially @DogooFalchion) for the hard work on this issue.

## TShock 4.3.20
* Security improvement: The auth system is now automatically disabled if a superadmin exists in the database (@Enerdy).
* Removed the `auth-verify` command since `auth` now serves its purpose when necessary (@Enerdy).
* Security: `/"` exploit can no longer break chat mute filters (@Simon311).
* Fixed an issue where sometimes players could connect briefly during server shutdown, leading to errors (@Simon311).
* Fixed wyverns despawning & not behaving like normal (@WhiteXZ).
* Fixed major security issue where InvokeClientConnect could be exploited to do terrible, terrible things (@Simon311, @nicatronTg, @popstarfreas, @ProfessorXZ, @WhiteXZ).

## TShock 4.3.19
* Compatibility with Terraria 1.3.3.3 (@Simon311)
* API: Version tick 1.25
* API: Resolved some issues with the ItemForceIntoChest hook (@WhiteXZ, @Patrikkk)
* API: Resolved some shonky code that caused Vitamins and other Ankh Shield related items to drop at strange rates or not at all (@ProfessorXZ, @WhiteXZ, @nicatronTg)
* Fixed magical ice blocks not working correctly (@ProfessorXZ)

## TShock 4.3.18

* Compatibility with Terraria 1.3.3.2
* API: Version tick 1.24
* API: Fixed chat line breaks when using chat tags and long strings of text (@ProfessorXZ)
* API: Added ItemForceIntoChest hook (@WhiteXZ)
* API: Included the player's registration date in REST's players/read endpoints (@ProfessorXZ)
* The setdungeon command correctly uses tshock.world.setdungeon as its permission (@OnsenManju)
* Fixed clients being able to "Catch" and remove NPCs (@ProfessorXZ)
* Fixed clients being able to remove other players' portals (@ProfessorXZ)
* Fixed possible client crashes caused by invalid item netIDs (@ProfessorXZ)
* Fixed players being able to bypass permission checks when placing Tile Entities (@ProfessorXZ)
* Fixed players being able to bypass permission checks when placing items in Item Frames (@ProfessorXZ)
* Fixed a bug involving Item Frames which allowed players to duplicate items (@ProfessorXZ)
* Fixed an issue allowing clients to teleport NPCs to arbitrary locations (@ProfessorXZ)
* Fixed a bug where players would get teleported to their previous location after dismounting the Unicorn Mount (@ProfessorXZ)
* Players can no longer quick stack items into region protected chests (@ProfessorXZ)
* Rope placement is no longer blocked by range checks (@ProfessorXZ)
* The Drill Containment Unit breaks blocks properly now (@ProfessorXZ)
* Fixed item duplications caused by range checks and invalid netIDs (@ProfessorXZ)
* Fixed Expert mode coin duplication (@ProfessorXZ)
* Players are no longer able to place liquids using LoadNetModule packet (@ProfessorXZ)
* Explosives are no longer blocked by range checks (@ProfessorXZ)
* Players can no longer bypass tile checks by using the Tile packet (@ProfessorXZ)
* Fixed a bug where players couldn't hammer a Junction Box without "allowclientsideworldedit" permission (@Patrikkk)
* Fixed the client's UI not being draw when setting wind speed to abnormal values (@ProfessorXZ)
* Added a command to start and stop sandstorms (@WhiteXZ)

## TShock 4.3.17

* Compatibility with Terraria 1.3.2.1
* Updated superadmin behaviour to conform to expected behaviour (@WhiteXZ, @Patrikk)
* Fixed a crash involving teleporters and dressers (@WhiteXZ)
* Fixed pressure plates (@Enerdy, @Patrikk)
* Fixed a deadlock in wiring (@Wolfje)
* Fixed a crash in wiring (@Patrikk)
* Improved network syncing on client joins (@Patrikk)
* The Presserator can now place actuators (@ProfessorXZ)
* Resolved a region error when removing unlisted users from regions (@WhiteXZ)
* Added a `SetDungeon` command to set the dungeon position (@webmilio)
* The currently running world name is now part of the server application's title (@webmilio)
* Gem locks can now be region protected (@mistzzt)
* Players can now place sensors (@mistzzt)
* Repackaged GeoIP with TShock so that GeoIP works (@Enerdy)
* Added permissions to use sundials and start/stop parties (@Patrikk)
* Added an announcement box hook (@mistzzt)
* Added the ability to choose what type of world (crimson/corruption) you generate (@NoNiMad)

## TShock 4.3.16

* Terraria 1.3.1 wiring bugfixes
* Terraria 1.3.1.1 compatibility

## TShock 4.3.15

* This release is actually 4.3.14, but was ticked extra due to a version issue on gen-dev prior to master push.
* Update to 1.3.1

## TShock 4.3.13

* Fixed an issue preventing TShock from starting on certain mono versions (@Wolfje)
* Fixed a deadlock in Wiring (@Wolfje)
* Fixed character styles/gender not being saved properly on first login while SSC is on (@WhiteXZ)
* Added a PlayerPermission hook fired whenever a permission check involving said player occurs (when the new TSPlayer.HasPermission method is called) (@Enerdy)
* Resolved an issue where martian invasions and eclipses would have empty messages if AnonymousBossInvasions was set to true (@WhiteXZ)
* Added an optional `slime` parameter to the `rain` command, allowing slime rain to be started and stopped. New syntax is `rain [slime] <start/stop>` (@WhiteXZ)
* Fixed performance issues due to concurrent dictionary access in TSPlayer (@CoderCow)
* Added an ID property to Regions (@WhiteXZ)
* Fixed an issue where region sizes were calculated incorrectly (@WhiteXZ)
* Fixed a bug in RegionManager preventing regions adding correctly (@pink_panther)
* Fixed another bug in RegionManager preventing regions adding correctly (@WhiteXZ)
* Fixed a routing issue with the `/v2/token/create` REST endpoint
* Removed the `/token/create` REST endpoint. `/v2/token/create` should be used instead.

## TShock 4.3.12

* Fixed issues with TSPlayer.SetTeam not working (@WhiteXZ)
* Fixed /butcher not killing bosses in expert difficulty (@WhiteXZ)
* API: Deprecated PacketBufferer (now obviated by SendQ) (@WhiteXZ)
* API: Building on Windows no longer breaks traps (@Wolfje)
* Fixed bombs, dynamite, and sticky bombs (@Wolfje)
* Removed spammy messages from OnSecondUpdate that confused some server owners (@Wolfje)
* Rewrote some stat tracker code to send actually relevant data to the stats server (@Cleant / George from Multiplay UK)
* Added an opt-out command line switch to disable the stat tracker (--stats-optout) (@Cleant / George from Multiplay UK)
* Added a unique provider token which can be passed to the stat tracker (--provider-token [token]) for tracking servers from the same GSP. (@Cleant / George from Multiplay UK)

## TShock 4.3.11

* This release is actually 4.3.10, but was ticked extra due to a version issue on gen-dev prior to master push.

## TShock 4.3.10

This version features a drop-in tile replacement system by @Wolfje that reduces RAM requirements
by up to 70% on all worlds and CPU requirements up to 10% in the running process.

* Large worlds: from 700MB-1GB -> ~325MB
* Medium worlds: from 500MB -> ~200MB
* Small worlds: from 400MB -> ~125MB

Other notable changes include:

* API: **Drop-in tile storage replacement system** (@Wolfje)
* API: Fixed some possible packet leaks in sendq (@Wolfje)
* API: APIVersion 1.22
* API: Added crash protection around malicious and/or invalid packets (@Wolfje)
* API: Fixed worlds not loading sometimes (@tysonstrange)
* API: Fixed living leaf walls not working as housing
* Fixed an issue preventing some players from joining when the world is saving (@Wolfje)
* Fixed an issue adding a ban on a player who has previously been banned (@Wolfje)
* Fixed /invade martian (@Wolfje)
* Fixed target dummies not working properly (@WhiteXZ)
* Added a config option (DisableSecondUpdateLogs) to prevent log spam from OnSecondUpdate() (@WhiteXZ)
* Added RESTful API login rate limiting (@George)
* Added config options (MaximumRequestsPerInterval, RequestBucketDecreaseIntervalMinutes, LimitOnlyFailedLoginRequests) for rate limiting (@George)
* **DEPRECATION**: Deprecated Disable(string, bool) and added Disable(string, DisableFlags). Please update your plugins accordingly (@WhiteXZ)
* Fixed Halloween and Christmas events not working properly (@TomyLobo)
* Fixed the demon heart's extra accessory slot not working correctly in SSC (@WhiteXZ)
* Fixed gender-changing potions not working correctly in SSC (@hastinbe)
* Fixed IP bans not working correctly (@hastinbe)
* Fixed /reload not using the correct permission (@WhiteXZ)
* Fixed TSPlayer.ActiveChest not being tracked correctly resulting in item dupes while disabled (@WhiteXZ)
* /reload now reloads tile and projectile bans

## TShock 4.3.8
* API: Update to Terraria 1.3.0.8 (@Patrikkk)
* **API: Added a crash reporter which collects memory dumps on Windows** (@Wolfje)
* API: New commandline param: `-crashdir` - Writes crash reports to the specified directory (@Wolfje)
* API: Sendq now doesn't disconnect people when it cant send a packet (@Wolfje)
* API: Fixed more crashes on disconnect in sendq (@Wolfje)
* API: Now ignores unknown server packets (@Wolfje)
* API: Potentially removed arithmetic overflows in server (@Wolfje)

### Using the Crash Reporter

TShock now has a crash reporter built in which writes crash logs to the `crashes` directory
in the event of a catastrophic failure.  **To change where TShock writes its crash logs,
specify the `-crashdir` parameter on the command line**.

1. In the event of a crash, look for a file called `crash_xxxx.zip` in the `crashes` directory
2. Upload the file somewhere, beware the crash file may be quite large (>100MB), anywhere like google drive, dropbox or mega will be fine
3. Post a link to the crash with reproduction steps in the TShock support forum

Alternatively, if you do not want to report the crash, just delete the file.

## TShock 4.3.7

* Auth system kicks players if system is disabled. (@nicatronTg)
* Fixed /login permitting multiple logins without a logout in between. (@nicatronTg)
* Allow[Hallow/Corruption/Crimson]Creep in config now work. (@WhiteXZ)
* API: Treasure bags are now named properly. (@WhiteXZ)
* API: Clients no longer close on disconnect. (@Wolfje)
* API: Add server broadcast hook. (@Patrikk)
* API: Fixed pressure plate hook triggering multiple times. (@Patrikk)
* API: Fixed issues with SendQ writes failing. (@Wolfje)
* API: Version tick to 1.21

## TShock 4.3.6

* API: NPCs shoot the right way (@WhiteXZ)
* API: The server config file works correctly with priority and port (@Patrikkk)
* API: Removed support for favorites and removed JSON dependencies. (@Enerdy)
* API: Removed support for clouds. (@Enerdy)
* API: Fixed a whole lot of bugs with wiring, and in general re-wrote some core bits that were bugged. (@WhiteXZ)
* API: Fixed projectile AI bugs. (@AndrioCelos)
* API: Fixed world saving problems. (WhiteXZ)
* API: Fixed server not accepting more connections once max slots was filled. (@WhiteXZ)
* API: Removed startup parameters and moved them to TShock. (@Cleant)
* API: Item.SetDefaults() no longer kills some tools. (@Enerdy)
* API: Restored chat bubbles. (@WhiteXZ)
* API: Updated to 1.3.0.6. (@Enerdy & @Patrikkk)
* API: Lots and I mean lots of network improvements in the SendQ department. (@tylerjwatson)
* API: Added NpcLootDrop and DropBossBag hooks. (@Patrikkk)
* API: Fixed hook: NpcTriggerPressurePlate (@Patrikkk)
* API: Fixed hook: ProjectileTriggerPressurePlate (@Patrikkk)
* API: Fixed hook: ItemSetDefaultsString (@Patrikkk)
* API: Fixed hook: ItemSetDefaultsInt (@Patrikkk)
* API: Fixed hook: ItemNetDefaults (@Patrikkk)
* API: Fixed hook: GameStatueSpawn (@Patrikkk)
* API: Fixed hook: NpcNetDefaults (@Patrikkk)
* API: Fixed hook: NpcNetSetDefaultsString (@Patrikkk)
* API: Fixed hook: NpcNetSetDefaultsInt (@Patrikkk)
* API: Fixed hook: NpcSpawn (@Patrikkk)
* API: Fixed hook: NpcTransformation (@Patrikkk)
* API: Fixed hook: NpcStrike (@Patrikkk)
* API: Updated AssemblyInfo to 1.3.0.6. (@nicatronTg)
* API: Moved to .NET Framework 4.5. (@tylerjwatson)
* API: Dedicated server input thread doesn't run if input is redirected/piped. (@tylerjwatson)
* API: Wiring.cs methods are now public. (@Stealownz)
* API: Added PlayerTriggerPressurePlate hook. (@Patrikkk)
* API: API Version Tick to 1.20.
* The config option disabling the DCU has been deprecated and will be removed in a future release. (@nicatronTg)
* Fixed bubble tile triggering noclip checks. (@Enerdy)
* Updated projectile handling in GetDataHandlers. (@WhiteXZ)
* Fixed issue #992. (@WhiteXZ)
* Teleport handler now handles wormholes. (@WhiteXZ)
* Fixed tall gates and trap doors (issue #998). (@WhiteXZ)
* Added monoliths to orientable tiles (issue #999). (@WhiteXZ)
* Fixed vortex stealth armor (issue #964). (@WhiteXZ)
* Added moon lord to spawn boss. (@WhiteXZ)
* Fixed serverpassword syntax error error message. (@JordyMoos)
* Fixed issue #1019. (@WhiteXZ)
* Fix: Region protection prevents placement of objects. (@Patrikkk)
* Moved all startup parameters to TShock. (@Cleant)
* Fix: Target dummies are no longer butchered. (@Denway)
* Added projectile 465 to the ignore list, which fixes some other issues. (@Enerdy)
* Fix: Logging out is now safe with SSC (/logout) (issue #1037). (@WhiteXZ)
* API/TShock: Removed -world parameter from TShock, put it back in the API. (@tylerjwatson)

## TShock 4.3.5

* Fix HandleSpawnBoss, and as a result the spawnboss command and boss spawning items. (@Ijwu)
* Rewrite SendQ for more network stack improvements (@tylerjwatson)
* Update to Terraria 1.3.0.5 (@Patrikkk)

## TShock 4.3.4

* Fix invasion progress messages (@WhiteXZ)
* Completely rewrite SendQ to have less deadlocks (@tylerjwatson)

## TShock 4.3.3

* Fix dihydrogen monoxide (@tylerjwatson)
* Whitelist another boss projectile (@Patrikkk, @WhiteXZ)

## TShock 4.3.2

* Fixed the issue where using the Super Absorbent Sponge would disable users (@WhiteXZ)
* Fixed an issue in NetGetData where e.Length - 1 would be -1 (@WhiteXZ)
* Fixed /who -i and /userinfo (@Enerdy)
* API: OnRegionEntered hook now returns the region entered (@Patrikkk)
* Support for Terraria 1.3.0.4 (@nicatronTg)
* Fixed dressers being unbreakable. (@nicatronTg)
* Fixed wall placement mechanics (@nicatronTg, @Ijwu, @WhiteXZ)
* Fixed Moon Lord projectiles disabling players (@k0rd, @nicatronTg)
* Fixed several potential crashes in server (@Patrikkk)
* Fixed -autocreate command line argument (@WhiteXZ, @nicatronTg)
* Added more world data to world load menu (@WhiteXZ)
* Moved server password to TShock config (@Enerdy)
* Fixed world delete in server (@benjiro)
* Fixed disappearing NPCs (@WhiteXZ)
* Added much more performant code, SendQ, to server module. Reduces downstream network overhead by at least 40% (@tylerjwatson)
* API: Updated TSPlayer.Disable to use new buffs (@Enerdy)
* Updated default max damage & projectile damage to 1,175 (based on 625 people)
* Fixed support for SSC (@WhiteXZ)

## TShock 4.3.1

* Fixed a bug where /user group failing would output no error. (@nicatronTg)
* Fixed a bug where /user group would fail. @(Enerdy)
* Added the ability to disable backup autosave messages. (@nicatronTg)
* Fixed /buff malfunctioning when entering an invalid buff name. (@Enerdy)
* Fixed projectiles 435-438 (martian invasion) freezing everyone under certain conditions. (@Enerdy)
* DisableTombstones now works properly with the new golden gravestones. (@Enerdy)
* REST module now properly catches exceptions during Start(). (@Patrikkk)
* Added /expert command to toggle expert mode. (@WhiteXZ)
* Fixed pirate invasions. (@patrik)
* Fixed worldinfo packet. (@WhiteXZ)
* Fixed server passwords. (@Enerdy)

## TShock 4.3.0.0

* API: Modifed NetItem so that it's actually useful. (@MarioE)
* Updated prebuilts (SQLite, JSON, MySQL) to latest versions. (@nicatronTg)
* Added a minimum password length to prevent blank passwords. (@nicatronTg)
* Modified item ban checks to provide which item is disabling a player in the logs. (@Enerdy)
* API: Modified TSPlayer to store a user, and deprecated calls to TSPlayer.User.ID. (@WhiteXZ)
* Modified chat color specs in config file to be int arrays rather than floats. (@nicatronTg)
* Modified verbiage for ```/auth``` and ```/auth-verify``` to make it clearer how they operate. (@nicatronTg)
* API: Added fuzzy name searching for users. (@WhiteXZ)
* API: Fixed ```OnPlayerLogout``` not being fired when a player disconnects. (@nicatronTg)
* API: Deprecated ```ValidString``` and ```SanitizeString``` methods in Utils. (@nicatronTg)
* Added BCrypt password hashing and related systems for it. BCrypt replaces the old system using non-password hashing algorithms for storing passwords. It breaks implementations of the login code that were manually recreated, but is otherwise seamless in transition. (@nicatronTg)
* API: Added ```User.VerifyPassword(string password)``` which verifies if the user's password matches their stored hash. It automatically upgrades a users' password to BCrypt if called and the password stored is not a BCrypt hash. (@nicatronTg)
* API: Deprecated ```Utils.HashPassword``` and related password hashing functions as those are no longer needed for plugin access. (@nicatronTg)
* Fixed ```UseServerName``` config option so that it correctly sends the config server name any time that Main.WorldName is used. (@Olink)
* Fixed a bug where people could ban themselves. (@nicatronTg)
* Fixed a bug where banning a player who never logged in caused problems. (@nicatronTg)
* Terraria 1.3.0.3 support.<|MERGE_RESOLUTION|>--- conflicted
+++ resolved
@@ -57,11 +57,8 @@
 * Added `GetDataHandlers.PlaceItemFrame` hook and related arguments. (@hakusaro)
 * Added `TSPlayer.IsBouncerThrottled()`. (@hakusaro)
 * Added `TSPlayer.CheckIgnores()` and removed `TShock.CheckIgnores(TSPlayer)`. (@hakusaro)
-<<<<<<< HEAD
 * Hooks inside TShock can now be registered with their `Register` method and can be prioritized according to the TShock HandlerList system. (@hakusaro)
-=======
 * Fix message requiring login not using the command specifier set in the config file. (@hakusaro)
->>>>>>> b9b2a1de
 
 ## TShock 4.3.25
 * Fixed a critical exploit in the Terraria protocol that could cause massive unpreventable world corruption as well as a number of other problems. Thanks to @bartico6 for reporting. Fixed by the efforts of @QuiCM, @hakusaro, and tips in the right directioon from @bartico6.
