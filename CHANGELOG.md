--- conflicted
+++ resolved
@@ -14,14 +14,10 @@
 * Added a warning notifying users of the minimum memory required to run TShock (@bartico6)
 * Added /group rename to allow changing group names (@ColinBohn, @ProfessorXZ)
 * Added /region rename and OnRegionRenamed hook (@koneko-nyan, @deadsurgeon42)
-<<<<<<< HEAD
 * Rebuilt /ban add. New syntax is /ban add <target> [time] [reason] where target is the target online player, offline player, or IP; where time is the time format or 0 for permanent; and where [reason] is the reason. (@hakusaro)
 * Removed /ban addip and /ban addtemp. Now covered under /ban add. (@hakusaro)
-=======
 * Added /su, which temporarily elevates players with the tshock.su permission to super admin. In addition added, a new group, owner, that is suggested for new users to setup TShock with as opposed to superadmin. Finally, /su is implemented such that a 10 minute timeout will occur preventing people from just camping with it on. (@hakusaro)
 * Added /sudo, which runs a command as the superadmin group. If a user fails to execute a command but can sudo, they'll be told that they can override the permission check with sudo. Much better than just telling them to run /su and then re-run the command. (@hakusaro)
-
->>>>>>> 9c6c4507
 
 ## TShock 4.3.24
 * Updated OpenTerraria API to 1.3.5.3 (@DeathCradle)
