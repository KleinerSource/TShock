--- conflicted
+++ resolved
@@ -22,12 +22,9 @@
 ## TShock 4.4.0 (Pre-release 5)
 * Update player spawn related things to 1.4. `Terraria.Player.Spawn` method now has a required argument, `PlayerSpawnContext context`. (@AxeelAnder)
 * Make sqlite db path configurable. (@AxeelAnder)
-<<<<<<< HEAD
 * Make TShock database MySQL 8 compatible by escaping column names in our IQueryBuilder code. (Name `Groups` is a reserved element in this version, which is used in our `Region` table.)
-=======
 * Terraria 1.4.0.3 experimental support. (@Patrikkk)
 * Updated changelog. (@hakusaro)
->>>>>>> d6a6b151
 
 ## TShock 4.4.0 (Pre-release 4)
 * Debug logging now provides ConsoleDebug and ILog has been updated to support the concept of debug logs. Debug logs are now controlled by `config.json` instead of by preprocessor debug flag. (@hakusaro)
