# TShock for Terraria

This is the rolling changelog for TShock for Terraria. Use past tense when adding new entries; sign your name off when you add or change something. This should primarily be things like user changes, not necessarily codebase changes unless it's really relevant or large.

## Upcoming changes
<<<<<<< HEAD
* Make sqlite db path configurable. (@AxeelAnder)
=======
* Update player spawn related things to 1.4. `Terraria.Player.Spawn` method now has a required argument, `PlayerSpawnContext context`. (@AxeelAnder)
>>>>>>> 53d211bd

## TShock 4.4.0 (Pre-release 4)
* Debug logging now provides ConsoleDebug and ILog has been updated to support the concept of debug logs. Debug logs are now controlled by `config.json` instead of by preprocessor debug flag. (@hakusaro)
* Removed `/confuse` command and Terraria player data resync from @Zidonuke. (@hakusaro)
* Attempted to fix the player desync issue by changing `LastNetPosition` logic and disabling a check in Bouncer that would normally reject player update packets from players. (@QuiCM, @hakusaro)

## TShock 4.4.0 (Pre-release 3)
* Fixed `/worldmode` command to correctly target world mode. (@Ristellise)
* The following commands have been removed: `tbloodmoon`, `invade`, `dropmeteor`. `fullmoon`, `sandstorm`, `rain`, `eclipse`
* The following command has been added to replace them: `worldevent`. This command requires the `tshock.world.events` permission.
  * `worldevent` can be used as so: `worldevent [event type] [sub type] [wave (if invasion event)]`
  * Valid event types are `meteor`, `fullmoon`, `bloodmoon`, `eclipse`, `invasion`, `sandstorm`, `rain`
  * Valid sub types are `goblins`, `snowmen`, `pirates`, `pumpkinmoon`, `frostmoon` for invasions, and `slime` for rain.

* A new set of permissions has been added under the node `tshock.world.events`:
  * `tshock.world.events.bloodmoon`: Enables access to the `worldevent bloodmoon` command
  * `tshock.world.events.fullmoon`: Enables access to the `worldevent fullmoon` command
  * `tshock.world.events.invasion`: Enables access to the `worldevent invasion` command
  * `tshock.world.events.eclipse`: Enables access to the `worldevent eclipse` command
  * `tshock.world.events.sandstorm`: Enables access to the `worldevent sandstorm` command
  * `tshock.world.events.rain`: Enables access to the `worldevent rain` command
  * `tshock.world.events.meteor`: Enables access to the `worldevent meteor` command

Please note that the permissions previously tied to the removed commands are also still used to confirm access to the new commands, so if you have existing configurations no one should have any new or lost access.

## TShock 4.4.0 (Pre-release 2)
* Replaced `/expert` with `/worldmode` command. (@QuiCM)
* Fixed NPC buff anticheat issue conflicting with Terraria gameplay changes (whips). (@Patrikkk)

## TShock 4.4.0 (Pre-release 1)
* Added confused debuff to Bouncer for confusion applied from Brain of Confusion
* API: Added return in OnNameCollision if hook has been handled. (@Patrikkk)
* API: Added hooks for item, projectile and tile bans (@deadsurgeon42)
* API: Changed `PlayerHooks` permission hook mechanisms to allow negation from hooks (@deadsurgeon42)
* API: New WorldGrassSpread hook which shold allow corruption/crimson/hallow creep config options to work (@DeathCradle)
* Fixed a missing case in UserManager exception handling, which caused a rather cryptic console error instead of the intended error message (@deadsurgeon42)
* Fixed saving when one player is one the server and another one joins (@MarioE)
* Fixed /spawnmob not spawning negative IDs (@MarioE)
* Validated tile placement on PlaceObject; clients can no longer place frames, paintings etc with dirt blocks (@bartico6, @ProfessorXZ)
* Updated to new stat tracking system with more data so we can actually make informed software decisions (Jordan Coulam)
* Fixed /time display at the end of Terraria hours (@koneko-nyan)
* Added a warning notifying users of the minimum memory required to run TShock (@bartico6)
* Added /group rename to allow changing group names (@ColinBohn, @ProfessorXZ)
* Added /region rename and OnRegionRenamed hook (@koneko-nyan, @deadsurgeon42)
* Rebuilt /ban add. New syntax is /ban add <target> [time] [reason] where target is the target online player, offline player, or IP; where time is the time format or 0 for permanent; and where [reason] is the reason. (@hakusaro)
* Removed /ban addip and /ban addtemp. Now covered under /ban add. (@hakusaro)
* Added /su, which temporarily elevates players with the tshock.su permission to super admin. In addition added, a new group, owner, that is suggested for new users to setup TShock with as opposed to superadmin. Finally, /su is implemented such that a 10 minute timeout will occur preventing people from just camping with it on. (@hakusaro)
* Added /sudo, which runs a command as the superadmin group. If a user fails to execute a command but can sudo, they'll be told that they can override the permission check with sudo. Much better than just telling them to run /su and then re-run the command. (@hakusaro)
* Fixed /savessc not bothering to save ssc data for people who bypass ssc. (@hakusaro)
* Default permission sets for new databases are more modern. (@hakusaro)
* Added the ability to ban by account name instead of just banning a character name assuming its an account name. (@hakusaro)
* Fixed a bug in the CommandLineParser which caused some command lines to fail (@QuicM)
* Renamed TShock.DB.User to TShock.DB.UserAccount, including all the related methods, classes and events. (@Ryozuki)
* Update OTAPI to 2.0.0.31, which also updates Newtonsoft.Json to 10.0.3 (@Ryozuki)
* Fixed DumpItems() from trying to dump older versions of certain items (negative item IDs). (@Zaicon)
* Added the `/dump-reference-data` command, which when run, runs Utils.Dump() and outputs Terraria reference data to the server folder. (@hakusaro)
* Added DateTime datatype support for both MySQL and SQLite. (@Ryozuki)
* Fixed builds to not require a specific version of OTAPI and to not fail when in Release mode (@bartico6)
* Update Assembly Company to Pryaxis (@Ryozuki)
* Removed `/restart` command. (@hakusaro)
* Removed `Permissions.updateplugins` permission. (@hakusaro)
* Removed REST `/v3/server/restart/` route and `/server/restart/` route. (@hakusaro)
* The "auth system" is now referred to as the initial setup system (what it actually is). This is better verbiage for basically all situations. Who really wants to turn off the "authentication system?" In addition, the system now makes it more clear what the point of it is, rather than that it grants permissions. (@hakusaro)
* `GetDataHandlers.SendTileSquare` hook now sends a `TSPlayer` and a `MemoryStream` of raw data. (@hakusaro)
* Added `GetDataHandlers.HealOtherPlayer` hook. (@hakusaro)
* Added `GetDataHandlers.PlaceObject` hook. (@hakusaro)
* `GetDataHandlers.KillMe` now sends a `TSPlayer` and a `PlayerDeathReason`. (@hakusaro)
* Added `GetDataHandlers.ProjectileKill` hook. (@hakusaro)
* Removed `TShock.CheckProjectilePermission`. (@hakusaro)
* Added `TSPlayer` object to `GetDataHandlers.LiquidSetEventArgs`. (@hakusaro)
* Removed `TShock.StartInvasion` for public use (moved to Utils and marked internal). (@hakusaro)
* Fixed invasions started by TShock not reporting size correctly and probably not working at all. (@hakusaro)
* Removed `GetDataHandlers.TileKill` and replaced it with `GetDataHandlers.PlaceChest` as the packet originally designated as tile kill is now only used for chests. (@hakusaro)
* Added `TSPlayer` to `GetDataHandlers.NPCHome`. (@hakusaro)
* Added `TSPlayer` to `GetDataHandlers.ChestItemChanged`. (@hakusaro)
* Fixed chest item changes not triggering any range checks, tile checks, or correct chest checks. (@hakusaro)
* Added `TSPlayer` to `GetDataHandlers.PlayerBuff`. (@hakusaro)
* Added `TSPlayer` and `PlayerDeathReason` to `GetDataHandlers.PlayerDamage`. (@hakusaro)
* Added `TSPlayer` to `GetDataHandlers.NPCStrike`. (@hakusaro)
* Added `TSPlayer` to `GetDataHandlers.PlayerAnimation`. (@hakusaro)
* Added `GetDataHandlers.MassWireOperation` hook and related arguments. (@hakusaro)
* Added `GetDataHandlers.PlaceTileEntity` hook and related arguments. (@hakusaro)
* Added `TSPlayer` to `GetDataHandlers.GemLockToggle`. (@hakusaro)
* Added `GetDataHandlers.PlaceItemFrame` hook and related arguments. (@hakusaro)
* Added `TSPlayer.IsBouncerThrottled()`. (@hakusaro)
* Added `TSPlayer.IsBeingDisabled()` and removed `TShock.CheckIgnores(TSPlayer)`. (@hakusaro)
* Added `TSPlayer.CheckIgnores()` and removed `TShock.CheckIgnores(TSPlayer)`. (@hakusaro)
* Hooks inside TShock can now be registered with their `Register` method and can be prioritized according to the TShock HandlerList system. (@hakusaro)
* Fix message requiring login not using the command specifier set in the config file. (@hakusaro)
* Move `TShock.CheckRangePermission()` to `TSPlayer.IsInRange` which **returns the opposite** of what the previous method did (see updated docs). (@hakusaro)
* Move `TShock.CheckSpawn` to `Utils.IsInSpawn`. (@hakusaro)
* Replace `TShock.CheckTilePermission` with `TSPlayer.HasBuildPermission`, `TSPlayer.HasPaintPermission`, and `TSPlayer.HasModifiedIceSuccessfully` respectively. (@hakusaro)
* Fix stack hack detection being inconsistent between two different check points. Moved `TShock.HackedInventory` to `TSPlayer.HasHackedItemStacks`. Added `GetDataHandlers.GetDataHandledEventArgs` which is where most hooks will inherit from in the future. (@hakusaro)
* All `GetDataHandlers` hooks now inherit from `GetDataHandledEventArgs` which includes a `TSPlayer` and a `MemoryStream` of raw data. (@hakusaro)
* Removed _all obsolete methods in TShock marked obsolete prior to this version (all of them)_ (@hakusaro).
* Removed broken noclip detection and attempted prevention. TShock wasn't doing a good job at stopping noclip. It's always worse to claim that you do something that you can't/don't do, so removing this is better than keeping broken detection in. (@hakusaro)
* Replaced `Utils.FindPlayer` with `TSPlayer.FindByNameOrID` to more appropriately be object orientated. (@hakusaro)
* Moved `Utils.Kick()` to `TSPlayer` since its first argument was a `TSPlayer` object. (@hakusaro)
* Removed `Utils.ForceKick()`. (@hakusaro)
* Removed `Utils.GetPlayerIP()`. (@hakusaro)
* Moved `Utils.Ban()` to `TSPlayer.Ban()`. (@hakusaro)
* Moved `Utils.SendMultipleMatchError()` to `TSPlayer.SendMultipleMatchError`. (@hakusaro)
* Removed `Utils.GetPlayers()`. Iterate over the TSPlayers on the server and make your own list.
* Removed `Utils.HasBanExpired()` and replaced with `Bans.RemoveBanIfExpired()`. (@hakusaro)
* Removed `Utils.SendFileToUser()` and replaced with `TSPlayer.SendFileTextAsMessage()`. (@hakusaro)
* Removed `Utils.GetGroup()` also have you seen `Groups.GetGroupByName()`? (@hakusaro)
* `Utils.MaxChests()` is now `Utils.HasWorldReachedMaxChests()`. (@hakusaro)
* `Utils.GetIPv4Address()` is now `Utils.GetIPv4AddressFromHostname()`. (@hakusaro)
* Fixed the disappearing problem when placing tile entities. (@mistzzt)
* Removed the stat tracking system. (@hakusaro)
* Fixed erroneous kicks and bans when using `KickOnMediumcoreDeath` and `BanOnMediumcoreDeath` options. (@DankRank)
* Removed `TSPlayer.InitSpawn` field. (@DankRank)
* `OnPlayerSpawn`'s player ID field is now `PlayerId`. (@DankRank)
* Fixed null reference console spam in non-SSC mode (@QuiCM)
* `Utils.TryParseTime` can now take spaces (e.g., `3d 5h 2m 3s`) (@QuiCM)
* Enabled banning unregistered users (@QuiCM)
* Added filtering and validation on packet 96 (Teleport player through portal) (@QuiCM)
* Update tracker now uses TLS (@pandabear41)
* When deleting an user account, any player logged in to that account is now logged out properly (@Enerdy)
* Add NPCAddBuff data handler and bouncer (@AxeelAnder)
* Improved config file documentation (@Enerdy)
* Add PlayerZone data handler and bouncer (@AxeelAnder)
* Update sqlite binaries to 32bit 3.27.2 for Windows (@hakusaro)
* Fix banned armour checks not clearing properly (thanks @tysonstrange)
* Added warning message on invalid group comand (@hakusaro, thanks to IcyPhoenix, nuLLzy & Cy on Discord)
* Moved item bans subsystem to isolated file/contained mini-plugin & reorganized codebase accordingly. (@hakusaro)
* Moved bouncer checks for item bans in OnTileEdit to item bans subsystem. (@hakusaro)
* Compatibility with Terraria 1.4.0.2 (@AxeelAnder, @Patrikkk)
  * Multiple fields got slightly renamed.
  * Modifying ToggleExpert command. Main.expertMode is no longer settable. Using a Main.GameMode int property comparsion.
  * GameCulture no longer has static fields to get local language. Using methods to return/compare language.
  * Added permission "tshock.npc.spawnpets" which restricts pet spawns. This can cause high network load, so it's restricted. (@hakusaro)
  * Updated OnTeleport to support new args per protocol changes. (@hakusaro)
  * Disabled anticheat checks for projectile updates due to issues with game changes. (@hakusaro)
  * This update has been brought to you by: Patrikkk, Icy, Chris, Death, Axeel, Zaicon, hakusaro, and Yoraiz0r! <3

## TShock 4.3.26
* Removed the stat tracking system. (@hakusaro)
* Updated SQLite binaries. (@hakusaro)
* Removed server-sided healing when disabled. (@QuiCM)
* Patched an exploit that allowed users to kill town NPCs (@QuiCM)
* [API] Added a patch for the 0-length crash (@QuiCM)

## TShock 4.3.25
* Fixed a critical exploit in the Terraria protocol that could cause massive unpreventable world corruption as well as a number of other problems. Thanks to @bartico6 for reporting. Fixed by the efforts of @QuiCM, @hakusaro, and tips in the right directioon from @bartico6.

## TShock 4.3.24
* Updated OpenTerraria API to 1.3.5.3 (@DeathCradle)
* Updated Terraria Server API to 1.3.5.3 (@WhiteXZ, @hakusaro)
* Updated TShock core components to 1.3.5.3 (@hakusaro)
* Terraria Server API version tick: 2.1
* Added OnNpcKilled hook to Server API: 2.2 (@tylerjwatson)
* Added CreateCombatTextExtended to PacketTypes. This packet allows for the same functionality that packet 82 (CreateCombatText) used to have. (@WhiteXZ)
* Updated ServerBroadcast hook to provide a NetworkText object. (@tylerjwatson)
* Fixed levers and things not updating properly. (@deathcradle)
* Deprecated PacketTypes.ChatText. Chat is now handled using the NetTextModule and packet 82. (@WhiteXZ, @Hakusaro)
* Removed the -lang command-line flag from TShock. It is now a vanilla feature. (@Hakusaro)

## TShock 4.3.23
* Added evil type option during world creation (@mistzzt)
* Bans can be sorted. TShock's default sorting will retrieve bans sorted from newest to oldest based on the date the ban was added (@WhiteXZ)
* Resolved issues with mob and item spawning. Thanks to @OnsenManju for your investigative work :) (@WhiteXZ)
* Patched a crashing exploit (@Simon311)

## TShock 4.3.22
* Compatibility with Terraria 1.3.4.4
* API: Version tick 2.0
* API: Reduced RAM usage by ~80MB (Large server) (@deathcradle)
* API: Added TSPlayer.KillPlayer() (@WhiteXZ)
* API: Added TSPlayer.Logout() (@ProfessorXZ)
* Fixed connections after max slot is reached (@DeathCradle)
* Fixed server crashes caused by client disconnections when attempting to read closed sockets (@Enerdy)
* Added some code to make trapdoors work better (@DogooFalchion)
* AllowCutTilesAndBreakables config option now correctly allows flowers/vines/herbs to be cut in regions without breaking walls (@WhiteXZ)
* REST: `/v3/players/read` now includes a `muted` field (@WhiteXZ)
* REST: Token creation is now more secure (Thanks to @Plazmaz for reporting the issue!)
* REST: Deprecated the RestRequestEvent. If you use this event, please let us know.
* REST: ALL endpoints now have a base route (eg you can use `/server/motd` instead of `/v3/server/motd`). These base routes will never change, but will provide an `upgrade` field describing any newer routes
* REST: Added `/v3/world/autosave` and `/v3/world/bloodmoon` which use GET parameter style arguments. I.e., `/v3/world/autosave?state=[true|false]` & `/v3/world/bloodmoon?state=[true|false]`. The state argument is optional
* Fixed fishing quests not saving/loading correctly when login before join, UUID login, and SSC were enabled together (@DogooFalchion)

## TShock 4.3.21
* Compatibility with Terraria 1.3.4.3 (@Patrikkk, @Zaicon).
* API: Version tick 1.26.
* API: Deprecated PlayerDamage and PlayerKillMe packets (now uses PlayerHurtV2 and PlayerDeathV2).
* API: Main.rand now uses UnifiedRandom instead of Random. This WILL break any existing plugin that uses Main.rand.
* Fixed HealOtherPlayer packet exploit (@Simon311).
* Added associated config option for HealOtherPlayer exploit prevention (@Simon311).
* Added `/accountinfo` command to get account information for a given TShock account (@Simon311).
* Removed TShock color parsing from MOTDs (@WhiteXZ).
* Fixed butterfly statues spawning catchable butterflies (@DogooFalchion).
* Implemented some missing balance changes lost in prior version patches (@DogooFalchion).
* Added alias for server shutdown command: stop (@nicatronTg).
* Removed the old REST model. This includes the following endpoints:
 * `/status`
 * `/v2/players/read`
 * `/v2/server/rawcmd` (@WhiteXZ).
* Fixed `/user group` always giving an unhelpful error messaging telling you to check the console, even if we knew exactly why it failed (@nicatronTg).
* Removed _all obsolete methods in TShock marked obsolete prior to this version (all of them)_ (@nicatronTg).
* Fixed issue where registration + login would fail because KnownIps had 0 items and .Last() doesn't work on collections with 0 items (@DogooFalchion, @nicatronTg, @Simon311).
* Added `/uploadssc [player]` which allows someone to upload SSC data for [player] and store it on the server. Adds `tshock.ssc.upload` and `tshock.ssc.upload.others` permission nodes to match (@DogooFalchion).
* Added hardened stone to the whitelist of tiles editable by players (@DogooFalchion).
* Added conversion system to send convert old MOTD format into smart text, while preserving initial line starting values to keep byte optimization for background colors Thanks to (@WhiteXZ, @Simon311, and especially @DogooFalchion) for the hard work on this issue.

## TShock 4.3.20
* Security improvement: The auth system is now automatically disabled if a superadmin exists in the database (@Enerdy).
* Removed the `auth-verify` command since `auth` now serves its purpose when necessary (@Enerdy).
* Security: `/"` exploit can no longer break chat mute filters (@Simon311).
* Fixed an issue where sometimes players could connect briefly during server shutdown, leading to errors (@Simon311).
* Fixed wyverns despawning & not behaving like normal (@WhiteXZ).
* Fixed major security issue where InvokeClientConnect could be exploited to do terrible, terrible things (@Simon311, @nicatronTg, @popstarfreas, @ProfessorXZ, @WhiteXZ).

## TShock 4.3.19
* Compatibility with Terraria 1.3.3.3 (@Simon311)
* API: Version tick 1.25
* API: Resolved some issues with the ItemForceIntoChest hook (@WhiteXZ, @Patrikkk)
* API: Resolved some shonky code that caused Vitamins and other Ankh Shield related items to drop at strange rates or not at all (@ProfessorXZ, @WhiteXZ, @nicatronTg)
* Fixed magical ice blocks not working correctly (@ProfessorXZ)

## TShock 4.3.18

* Compatibility with Terraria 1.3.3.2
* API: Version tick 1.24
* API: Fixed chat line breaks when using chat tags and long strings of text (@ProfessorXZ)
* API: Added ItemForceIntoChest hook (@WhiteXZ)
* API: Included the player's registration date in REST's players/read endpoints (@ProfessorXZ)
* The setdungeon command correctly uses tshock.world.setdungeon as its permission (@OnsenManju)
* Fixed clients being able to "Catch" and remove NPCs (@ProfessorXZ)
* Fixed clients being able to remove other players' portals (@ProfessorXZ)
* Fixed possible client crashes caused by invalid item netIDs (@ProfessorXZ)
* Fixed players being able to bypass permission checks when placing Tile Entities (@ProfessorXZ)
* Fixed players being able to bypass permission checks when placing items in Item Frames (@ProfessorXZ)
* Fixed a bug involving Item Frames which allowed players to duplicate items (@ProfessorXZ)
* Fixed an issue allowing clients to teleport NPCs to arbitrary locations (@ProfessorXZ)
* Fixed a bug where players would get teleported to their previous location after dismounting the Unicorn Mount (@ProfessorXZ)
* Players can no longer quick stack items into region protected chests (@ProfessorXZ)
* Rope placement is no longer blocked by range checks (@ProfessorXZ)
* The Drill Containment Unit breaks blocks properly now (@ProfessorXZ)
* Fixed item duplications caused by range checks and invalid netIDs (@ProfessorXZ)
* Fixed Expert mode coin duplication (@ProfessorXZ)
* Players are no longer able to place liquids using LoadNetModule packet (@ProfessorXZ)
* Explosives are no longer blocked by range checks (@ProfessorXZ)
* Players can no longer bypass tile checks by using the Tile packet (@ProfessorXZ)
* Fixed a bug where players couldn't hammer a Junction Box without "allowclientsideworldedit" permission (@Patrikkk)
* Fixed the client's UI not being draw when setting wind speed to abnormal values (@ProfessorXZ)
* Added a command to start and stop sandstorms (@WhiteXZ)

## TShock 4.3.17

* Compatibility with Terraria 1.3.2.1
* Updated superadmin behaviour to conform to expected behaviour (@WhiteXZ, @Patrikk)
* Fixed a crash involving teleporters and dressers (@WhiteXZ)
* Fixed pressure plates (@Enerdy, @Patrikk)
* Fixed a deadlock in wiring (@Wolfje)
* Fixed a crash in wiring (@Patrikk)
* Improved network syncing on client joins (@Patrikk)
* The Presserator can now place actuators (@ProfessorXZ)
* Resolved a region error when removing unlisted users from regions (@WhiteXZ)
* Added a `SetDungeon` command to set the dungeon position (@webmilio)
* The currently running world name is now part of the server application's title (@webmilio)
* Gem locks can now be region protected (@mistzzt)
* Players can now place sensors (@mistzzt)
* Repackaged GeoIP with TShock so that GeoIP works (@Enerdy)
* Added permissions to use sundials and start/stop parties (@Patrikk)
* Added an announcement box hook (@mistzzt)
* Added the ability to choose what type of world (crimson/corruption) you generate (@NoNiMad)

## TShock 4.3.16

* Terraria 1.3.1 wiring bugfixes
* Terraria 1.3.1.1 compatibility

## TShock 4.3.15

* This release is actually 4.3.14, but was ticked extra due to a version issue on gen-dev prior to master push.
* Update to 1.3.1

## TShock 4.3.13

* Fixed an issue preventing TShock from starting on certain mono versions (@Wolfje)
* Fixed a deadlock in Wiring (@Wolfje)
* Fixed character styles/gender not being saved properly on first login while SSC is on (@WhiteXZ)
* Added a PlayerPermission hook fired whenever a permission check involving said player occurs (when the new TSPlayer.HasPermission method is called) (@Enerdy)
* Resolved an issue where martian invasions and eclipses would have empty messages if AnonymousBossInvasions was set to true (@WhiteXZ)
* Added an optional `slime` parameter to the `rain` command, allowing slime rain to be started and stopped. New syntax is `rain [slime] <start/stop>` (@WhiteXZ)
* Fixed performance issues due to concurrent dictionary access in TSPlayer (@CoderCow)
* Added an ID property to Regions (@WhiteXZ)
* Fixed an issue where region sizes were calculated incorrectly (@WhiteXZ)
* Fixed a bug in RegionManager preventing regions adding correctly (@pink_panther)
* Fixed another bug in RegionManager preventing regions adding correctly (@WhiteXZ)
* Fixed a routing issue with the `/v2/token/create` REST endpoint
* Removed the `/token/create` REST endpoint. `/v2/token/create` should be used instead.

## TShock 4.3.12

* Fixed issues with TSPlayer.SetTeam not working (@WhiteXZ)
* Fixed /butcher not killing bosses in expert difficulty (@WhiteXZ)
* API: Deprecated PacketBufferer (now obviated by SendQ) (@WhiteXZ)
* API: Building on Windows no longer breaks traps (@Wolfje)
* Fixed bombs, dynamite, and sticky bombs (@Wolfje)
* Removed spammy messages from OnSecondUpdate that confused some server owners (@Wolfje)
* Rewrote some stat tracker code to send actually relevant data to the stats server (@Cleant / George from Multiplay UK)
* Added an opt-out command line switch to disable the stat tracker (--stats-optout) (@Cleant / George from Multiplay UK)
* Added a unique provider token which can be passed to the stat tracker (--provider-token [token]) for tracking servers from the same GSP. (@Cleant / George from Multiplay UK)

## TShock 4.3.11

* This release is actually 4.3.10, but was ticked extra due to a version issue on gen-dev prior to master push.

## TShock 4.3.10

This version features a drop-in tile replacement system by @Wolfje that reduces RAM requirements
by up to 70% on all worlds and CPU requirements up to 10% in the running process.

* Large worlds: from 700MB-1GB -> ~325MB
* Medium worlds: from 500MB -> ~200MB
* Small worlds: from 400MB -> ~125MB

Other notable changes include:

* API: **Drop-in tile storage replacement system** (@Wolfje)
* API: Fixed some possible packet leaks in sendq (@Wolfje)
* API: APIVersion 1.22
* API: Added crash protection around malicious and/or invalid packets (@Wolfje)
* API: Fixed worlds not loading sometimes (@tysonstrange)
* API: Fixed living leaf walls not working as housing
* Fixed an issue preventing some players from joining when the world is saving (@Wolfje)
* Fixed an issue adding a ban on a player who has previously been banned (@Wolfje)
* Fixed /invade martian (@Wolfje)
* Fixed target dummies not working properly (@WhiteXZ)
* Added a config option (DisableSecondUpdateLogs) to prevent log spam from OnSecondUpdate() (@WhiteXZ)
* Added RESTful API login rate limiting (@George)
* Added config options (MaximumRequestsPerInterval, RequestBucketDecreaseIntervalMinutes, LimitOnlyFailedLoginRequests) for rate limiting (@George)
* **DEPRECATION**: Deprecated Disable(string, bool) and added Disable(string, DisableFlags). Please update your plugins accordingly (@WhiteXZ)
* Fixed Halloween and Christmas events not working properly (@TomyLobo)
* Fixed the demon heart's extra accessory slot not working correctly in SSC (@WhiteXZ)
* Fixed gender-changing potions not working correctly in SSC (@hastinbe)
* Fixed IP bans not working correctly (@hastinbe)
* Fixed /reload not using the correct permission (@WhiteXZ)
* Fixed TSPlayer.ActiveChest not being tracked correctly resulting in item dupes while disabled (@WhiteXZ)
* /reload now reloads tile and projectile bans

## TShock 4.3.8
* API: Update to Terraria 1.3.0.8 (@Patrikkk)
* **API: Added a crash reporter which collects memory dumps on Windows** (@Wolfje)
* API: New commandline param: `-crashdir` - Writes crash reports to the specified directory (@Wolfje)
* API: Sendq now doesn't disconnect people when it cant send a packet (@Wolfje)
* API: Fixed more crashes on disconnect in sendq (@Wolfje)
* API: Now ignores unknown server packets (@Wolfje)
* API: Potentially removed arithmetic overflows in server (@Wolfje)

### Using the Crash Reporter

TShock now has a crash reporter built in which writes crash logs to the `crashes` directory
in the event of a catastrophic failure.  **To change where TShock writes its crash logs,
specify the `-crashdir` parameter on the command line**.

1. In the event of a crash, look for a file called `crash_xxxx.zip` in the `crashes` directory
2. Upload the file somewhere, beware the crash file may be quite large (>100MB), anywhere like google drive, dropbox or mega will be fine
3. Post a link to the crash with reproduction steps in the TShock support forum

Alternatively, if you do not want to report the crash, just delete the file.

## TShock 4.3.7

* Auth system kicks players if system is disabled. (@nicatronTg)
* Fixed /login permitting multiple logins without a logout in between. (@nicatronTg)
* Allow[Hallow/Corruption/Crimson]Creep in config now work. (@WhiteXZ)
* API: Treasure bags are now named properly. (@WhiteXZ)
* API: Clients no longer close on disconnect. (@Wolfje)
* API: Add server broadcast hook. (@Patrikk)
* API: Fixed pressure plate hook triggering multiple times. (@Patrikk)
* API: Fixed issues with SendQ writes failing. (@Wolfje)
* API: Version tick to 1.21

## TShock 4.3.6

* API: NPCs shoot the right way (@WhiteXZ)
* API: The server config file works correctly with priority and port (@Patrikkk)
* API: Removed support for favorites and removed JSON dependencies. (@Enerdy)
* API: Removed support for clouds. (@Enerdy)
* API: Fixed a whole lot of bugs with wiring, and in general re-wrote some core bits that were bugged. (@WhiteXZ)
* API: Fixed projectile AI bugs. (@AndrioCelos)
* API: Fixed world saving problems. (WhiteXZ)
* API: Fixed server not accepting more connections once max slots was filled. (@WhiteXZ)
* API: Removed startup parameters and moved them to TShock. (@Cleant)
* API: Item.SetDefaults() no longer kills some tools. (@Enerdy)
* API: Restored chat bubbles. (@WhiteXZ)
* API: Updated to 1.3.0.6. (@Enerdy & @Patrikkk)
* API: Lots and I mean lots of network improvements in the SendQ department. (@tylerjwatson)
* API: Added NpcLootDrop and DropBossBag hooks. (@Patrikkk)
* API: Fixed hook: NpcTriggerPressurePlate (@Patrikkk)
* API: Fixed hook: ProjectileTriggerPressurePlate (@Patrikkk)
* API: Fixed hook: ItemSetDefaultsString (@Patrikkk)
* API: Fixed hook: ItemSetDefaultsInt (@Patrikkk)
* API: Fixed hook: ItemNetDefaults (@Patrikkk)
* API: Fixed hook: GameStatueSpawn (@Patrikkk)
* API: Fixed hook: NpcNetDefaults (@Patrikkk)
* API: Fixed hook: NpcNetSetDefaultsString (@Patrikkk)
* API: Fixed hook: NpcNetSetDefaultsInt (@Patrikkk)
* API: Fixed hook: NpcSpawn (@Patrikkk)
* API: Fixed hook: NpcTransformation (@Patrikkk)
* API: Fixed hook: NpcStrike (@Patrikkk)
* API: Updated AssemblyInfo to 1.3.0.6. (@nicatronTg)
* API: Moved to .NET Framework 4.5. (@tylerjwatson)
* API: Dedicated server input thread doesn't run if input is redirected/piped. (@tylerjwatson)
* API: Wiring.cs methods are now public. (@Stealownz)
* API: Added PlayerTriggerPressurePlate hook. (@Patrikkk)
* API: API Version Tick to 1.20.
* The config option disabling the DCU has been deprecated and will be removed in a future release. (@nicatronTg)
* Fixed bubble tile triggering noclip checks. (@Enerdy)
* Updated projectile handling in GetDataHandlers. (@WhiteXZ)
* Fixed issue #992. (@WhiteXZ)
* Teleport handler now handles wormholes. (@WhiteXZ)
* Fixed tall gates and trap doors (issue #998). (@WhiteXZ)
* Added monoliths to orientable tiles (issue #999). (@WhiteXZ)
* Fixed vortex stealth armor (issue #964). (@WhiteXZ)
* Added moon lord to spawn boss. (@WhiteXZ)
* Fixed serverpassword syntax error error message. (@JordyMoos)
* Fixed issue #1019. (@WhiteXZ)
* Fix: Region protection prevents placement of objects. (@Patrikkk)
* Moved all startup parameters to TShock. (@Cleant)
* Fix: Target dummies are no longer butchered. (@Denway)
* Added projectile 465 to the ignore list, which fixes some other issues. (@Enerdy)
* Fix: Logging out is now safe with SSC (/logout) (issue #1037). (@WhiteXZ)
* API/TShock: Removed -world parameter from TShock, put it back in the API. (@tylerjwatson)

## TShock 4.3.5

* Fix HandleSpawnBoss, and as a result the spawnboss command and boss spawning items. (@Ijwu)
* Rewrite SendQ for more network stack improvements (@tylerjwatson)
* Update to Terraria 1.3.0.5 (@Patrikkk)

## TShock 4.3.4

* Fix invasion progress messages (@WhiteXZ)
* Completely rewrite SendQ to have less deadlocks (@tylerjwatson)

## TShock 4.3.3

* Fix dihydrogen monoxide (@tylerjwatson)
* Whitelist another boss projectile (@Patrikkk, @WhiteXZ)

## TShock 4.3.2

* Fixed the issue where using the Super Absorbent Sponge would disable users (@WhiteXZ)
* Fixed an issue in NetGetData where e.Length - 1 would be -1 (@WhiteXZ)
* Fixed /who -i and /userinfo (@Enerdy)
* API: OnRegionEntered hook now returns the region entered (@Patrikkk)
* Support for Terraria 1.3.0.4 (@nicatronTg)
* Fixed dressers being unbreakable. (@nicatronTg)
* Fixed wall placement mechanics (@nicatronTg, @Ijwu, @WhiteXZ)
* Fixed Moon Lord projectiles disabling players (@k0rd, @nicatronTg)
* Fixed several potential crashes in server (@Patrikkk)
* Fixed -autocreate command line argument (@WhiteXZ, @nicatronTg)
* Added more world data to world load menu (@WhiteXZ)
* Moved server password to TShock config (@Enerdy)
* Fixed world delete in server (@benjiro)
* Fixed disappearing NPCs (@WhiteXZ)
* Added much more performant code, SendQ, to server module. Reduces downstream network overhead by at least 40% (@tylerjwatson)
* API: Updated TSPlayer.Disable to use new buffs (@Enerdy)
* Updated default max damage & projectile damage to 1,175 (based on 625 people)
* Fixed support for SSC (@WhiteXZ)

## TShock 4.3.1

* Fixed a bug where /user group failing would output no error. (@nicatronTg)
* Fixed a bug where /user group would fail. @(Enerdy)
* Added the ability to disable backup autosave messages. (@nicatronTg)
* Fixed /buff malfunctioning when entering an invalid buff name. (@Enerdy)
* Fixed projectiles 435-438 (martian invasion) freezing everyone under certain conditions. (@Enerdy)
* DisableTombstones now works properly with the new golden gravestones. (@Enerdy)
* REST module now properly catches exceptions during Start(). (@Patrikkk)
* Added /expert command to toggle expert mode. (@WhiteXZ)
* Fixed pirate invasions. (@patrik)
* Fixed worldinfo packet. (@WhiteXZ)
* Fixed server passwords. (@Enerdy)

## TShock 4.3.0.0

* API: Modifed NetItem so that it's actually useful. (@MarioE)
* Updated prebuilts (SQLite, JSON, MySQL) to latest versions. (@nicatronTg)
* Added a minimum password length to prevent blank passwords. (@nicatronTg)
* Modified item ban checks to provide which item is disabling a player in the logs. (@Enerdy)
* API: Modified TSPlayer to store a user, and deprecated calls to TSPlayer.User.ID. (@WhiteXZ)
* Modified chat color specs in config file to be int arrays rather than floats. (@nicatronTg)
* Modified verbiage for ```/auth``` and ```/auth-verify``` to make it clearer how they operate. (@nicatronTg)
* API: Added fuzzy name searching for users. (@WhiteXZ)
* API: Fixed ```OnPlayerLogout``` not being fired when a player disconnects. (@nicatronTg)
* API: Deprecated ```ValidString``` and ```SanitizeString``` methods in Utils. (@nicatronTg)
* Added BCrypt password hashing and related systems for it. BCrypt replaces the old system using non-password hashing algorithms for storing passwords. It breaks implementations of the login code that were manually recreated, but is otherwise seamless in transition. (@nicatronTg)
* API: Added ```User.VerifyPassword(string password)``` which verifies if the user's password matches their stored hash. It automatically upgrades a users' password to BCrypt if called and the password stored is not a BCrypt hash. (@nicatronTg)
* API: Deprecated ```Utils.HashPassword``` and related password hashing functions as those are no longer needed for plugin access. (@nicatronTg)
* Fixed ```UseServerName``` config option so that it correctly sends the config server name any time that Main.WorldName is used. (@Olink)
* Fixed a bug where people could ban themselves. (@nicatronTg)
* Fixed a bug where banning a player who never logged in caused problems. (@nicatronTg)
* Terraria 1.3.0.3 support.<|MERGE_RESOLUTION|>--- conflicted
+++ resolved
@@ -3,11 +3,8 @@
 This is the rolling changelog for TShock for Terraria. Use past tense when adding new entries; sign your name off when you add or change something. This should primarily be things like user changes, not necessarily codebase changes unless it's really relevant or large.
 
 ## Upcoming changes
-<<<<<<< HEAD
+* Update player spawn related things to 1.4. `Terraria.Player.Spawn` method now has a required argument, `PlayerSpawnContext context`. (@AxeelAnder)
 * Make sqlite db path configurable. (@AxeelAnder)
-=======
-* Update player spawn related things to 1.4. `Terraria.Player.Spawn` method now has a required argument, `PlayerSpawnContext context`. (@AxeelAnder)
->>>>>>> 53d211bd
 
 ## TShock 4.4.0 (Pre-release 4)
 * Debug logging now provides ConsoleDebug and ILog has been updated to support the concept of debug logs. Debug logs are now controlled by `config.json` instead of by preprocessor debug flag. (@hakusaro)
