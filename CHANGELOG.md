--- conflicted
+++ resolved
@@ -6,12 +6,11 @@
 * Update for OTAPI 2.0.0.36 and Terraria 1.4.0.4. (@hakusaro, @Patrikkk, @DeathCradle)
 * Fixed /wind command. (@AxeelAnder)
 * Fixed NPC buff bouncer. (@AxeelAnder)
-<<<<<<< HEAD
 * Fixed players are unable to remove an NPC. Change `byte NPCHomeChangeEventArgs.Homeless` to `HouseholdStatus NPCHomeChangeEventArgs.HouseholdStatus`. (@AxeelAnder)
-* Fixed lava, wet, and honey bombs/grenades/rockets. (@Olink)
-=======
-* Fixed lava, wet, honey bombs; and lava, wet, and honey rockets. (@Olink)
->>>>>>> a0fd1d04
+* Fixed lava, wet, honey, and dry bombs; 
+  and lava, wet, honey, and dry grenades; 
+  and lava, wet, honey, and dry rockets; 
+  and lava, wet, honey, and dry mines. (@Olink)
 
 ## TShock 4.4.0 (Pre-release 7 (Entangled))
 * Fixed bed spawn issues when trying to remove spawn point in SSC. (@Olink)
