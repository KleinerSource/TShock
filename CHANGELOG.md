# TShock for Terraria

This is the rolling changelog for TShock for Terraria. Use past tense when adding new entries; sign your name off when you add or change something. This should primarily be things like user changes, not necessarily codebase changes unless it's really relevant or large.

## Upcoming Changes
* API: Added return in OnNameCollision if hook has been handled. (@Patrikkk)
* API: Added hooks for item, projectile and tile bans (@deadsurgeon42)
* API: Changed `PlayerHooks` permission hook mechanisms to allow negation from hooks (@deadsurgeon42)
* API: New WorldGrassSpread hook which shold allow corruption/crimson/hallow creep config options to work (@DeathCradle)
* Fixed saving when one player is one the server and another one joins (@MarioE)
* Fixed /spawnmob not spawning negative IDs (@MarioE)
* Validated tile placement on PlaceObject; clients can no longer place frames, paintings etc with dirt blocks (@bartico6, @ProfessorXZ)
* Updated to new stat tracking system with more data so we can actually make informed software decisions (Jordan Coulam)
* Fixed /time display at the end of Terraria hours (@koneko-nyan)
* Added a warning notifying users of the minimum memory required to run TShock (@bartico6)
* Added /group rename to allow changing group names (@ColinBohn, @ProfessorXZ)
* Added /region rename and OnRegionRenamed hook (@koneko-nyan, @deadsurgeon42)
* Rebuilt /ban add. New syntax is /ban add <target> [time] [reason] where target is the target online player, offline player, or IP; where time is the time format or 0 for permanent; and where [reason] is the reason. (@hakusaro)
* Removed /ban addip and /ban addtemp. Now covered under /ban add. (@hakusaro)
* Added /su, which temporarily elevates players with the tshock.su permission to super admin. In addition added, a new group, owner, that is suggested for new users to setup TShock with as opposed to superadmin. Finally, /su is implemented such that a 10 minute timeout will occur preventing people from just camping with it on. (@hakusaro)
* Added /sudo, which runs a command as the superadmin group. If a user fails to execute a command but can sudo, they'll be told that they can override the permission check with sudo. Much better than just telling them to run /su and then re-run the command. (@hakusaro)
* Fixed /savessc not bothering to save ssc data for people who bypass ssc. (@hakusaro)
* Default permission sets for new databases are more modern. (@hakusaro)
* Added the ability to ban by account name instead of just banning a character name assuming its an account name. (@hakusaro)
* Fixed a bug in the CommandLineParser which caused some command lines to fail (@QuicM)
* Renamed TShock.DB.User to TShock.DB.UserAccount, including all the related methods, classes and events. (@Ryozuki)
* Update OTAPI to 2.0.0.31, which also updates Newtonsoft.Json to 10.0.3 (@Ryozuki)
* Fixed DumpItems() from trying to dump older versions of certain items (negative item IDs). (@Zaicon)
* Added the `/dump-reference-data` command, which when run, runs Utils.Dump() and outputs Terraria reference data to the server folder. (@hakusaro)
* Added DateTime datatype support for both MySQL and SQLite. (@Ryozuki)
* Fixed builds to not require a specific version of OTAPI and to not fail when in Release mode (@bartico6)
* Update Assembly Company to Pryaxis (@Ryozuki)
* Removed `/restart` command. (@hakusaro)
* Removed `Permissions.updateplugins` permission. (@hakusaro)
* Removed REST `/v3/server/restart/` route and `/server/restart/` route. (@hakusaro)
* The "auth system" is now referred to as the initial setup system (what it actually is). This is better verbiage for basically all situations. Who really wants to turn off the "authentication system?" In addition, the system now makes it more clear what the point of it is, rather than that it grants permissions. (@hakusaro)
* `GetDataHandlers.SendTileSquare` hook now sends a `TSPlayer` and a `MemoryStream` of raw data. (@hakusaro)
* Added `GetDataHandlers.HealOtherPlayer` hook. (@hakusaro)
* Added `GetDataHandlers.PlaceObject` hook. (@hakusaro)
* `GetDataHandlers.KillMe` now sends a `TSPlayer` and a `PlayerDeathReason`. (@hakusaro)
* Added `GetDataHandlers.ProjectileKill` hook. (@hakusaro)
* Removed `TShock.CheckProjectilePermission` and replaced it with `TSPlayer.HasProjectilePermission` and `TSPlayer.LacksProjectilePermission` respectively. (@hakusaro)
* Added `TSPlayer` object to `GetDataHandlers.LiquidSetEventArgs`. (@hakusaro)
* Removed `TShock.StartInvasion` for public use (moved to Utils and marked internal). (@hakusaro)
* Fixed invasions started by TShock not reporting size correctly and probably not working at all. (@hakusaro)
* Removed `GetDataHandlers.TileKill` and replaced it with `GetDataHandlers.PlaceChest` as the packet originally designated as tile kill is now only used for chests. (@hakusaro)
* Added `TSPlayer` to `GetDataHandlers.NPCHome`. (@hakusaro)
* Added `TSPlayer` to `GetDataHandlers.ChestItemChanged`. (@hakusaro)
* Fixed chest item changes not triggering any range checks, tile checks, or correct chest checks. (@hakusaro)
* Added `TSPlayer` to `GetDataHandlers.PlayerBuff`. (@hakusaro)
* Added `TSPlayer` and `PlayerDeathReason` to `GetDataHandlers.PlayerDamage`. (@hakusaro)
* Added `TSPlayer` to `GetDataHandlers.NPCStrike`. (@hakusaro)
* Added `TSPlayer` to `GetDataHandlers.PlayerAnimation`. (@hakusaro)
* Added `GetDataHandlers.MassWireOperation` hook and related arguments. (@hakusaro)
* Added `GetDataHandlers.PlaceTileEntity` hook and related arguments. (@hakusaro)
* Added `TSPlayer` to `GetDataHandlers.GemLockToggle`. (@hakusaro)
* Added `GetDataHandlers.PlaceItemFrame` hook and related arguments. (@hakusaro)
* Added `TSPlayer.IsBouncerThrottled()`. (@hakusaro)
* Added `TSPlayer.IsBeingDisabled()` and removed `TShock.CheckIgnores(TSPlayer)`. (@hakusaro)
* Added `TSPlayer.CheckIgnores()` and removed `TShock.CheckIgnores(TSPlayer)`. (@hakusaro)
* Hooks inside TShock can now be registered with their `Register` method and can be prioritized according to the TShock HandlerList system. (@hakusaro)
* Fix message requiring login not using the command specifier set in the config file. (@hakusaro)
* Move `TShock.CheckRangePermission()` to `TSPlayer.IsInRange` which **returns the opposite** of what the previous method did (see updated docs). (@hakusaro)
* Move `TShock.CheckSpawn` to `Utils.IsInSpawn`. (@hakusaro)
* Replace `TShock.CheckTilePermission` with `TSPlayer.HasBuildPermission`, `TSPlayer.HasPaintPermission`, and `TSPlayer.HasModifiedIceSuccessfully` respectively. (@hakusaro)
* Fix stack hack detection being inconsistent between two different check points. Moved `TShock.HackedInventory` to `TSPlayer.HasHackedItemStacks`. Added `GetDataHandlers.GetDataHandledEventArgs` which is where most hooks will inherit from in the future. (@hakusaro)
* All `GetDataHandlers` hooks now inherit from `GetDataHandledEventArgs` which includes a `TSPlayer` and a `MemoryStream` of raw data. (@hakusaro)
* Removed _all obsolete methods in TShock marked obsolete prior to this version (all of them)_ (@hakusaro).
* Removed broken noclip detection and attempted prevention. TShock wasn't doing a good job at stopping noclip. It's always worse to claim that you do something that you can't/don't do, so removing this is better than keeping broken detection in. (@hakusaro)
* Replaced `Utils.FindPlayer` with `TSPlayer.FindByNameOrID` to more appropriately be object orientated. (@hakusaro)
* Moved `Utils.Kick()` to `TSPlayer` since its first argument was a `TSPlayer` object. (@hakusaro)
* Removed `Utils.ForceKick()`. (@hakusaro)
* Removed `Utils.GetPlayerIP()`. (@hakusaro)
* Moved `Utils.Ban()` to `TSPlayer.Ban()`. (@hakusaro)
* Moved `Utils.SendMultipleMatchError()` to `TSPlayer.SendMultipleMatchError`. (@hakusaro)
* Removed `Utils.GetPlayers()`. Iterate over the TSPlayers on the server and make your own list.
* Removed `Utils.HasBanExpired()` and replaced with `Bans.RemoveBanIfExpired()`. (@hakusaro)
* Removed `Utils.SendFileToUser()` and replaced with `TSPlayer.SendFileTextAsMessage()`. (@hakusaro)
* Removed `Utils.GetGroup()` also have you seen `Groups.GetGroupByName()`? (@hakusaro)
* `Utils.MaxChests()` is now `Utils.HasWorldReachedMaxChests()`. (@hakusaro)
* `Utils.GetIPv4Address()` is now `Utils.GetIPv4AddressFromHostname()`. (@hakusaro)
* Fixed the disappearing problem when placing tile entities. (@mistzzt)
* Removed the stat tracking system. (@hakusaro)
* Fixed erroneous kicks and bans when using `KickOnMediumcoreDeath` and `BanOnMediumcoreDeath` options. (@DankRank)
* Removed `TSPlayer.InitSpawn` field. (@DankRank)
* `OnPlayerSpawn`'s player ID field is now `PlayerId`. (@DankRank)
<<<<<<< HEAD
* `Utils.TryParseTime` can now take spaces (e.g., `3d 5h 2m 3s`) (@QuiCM)
=======
* Enabled banning unregistered users (@QuiCM)
>>>>>>> bf926a6c
* Added filtering and validation on packet 96 (Teleport player through portal) (@QuiCM)

## TShock 4.3.25
* Fixed a critical exploit in the Terraria protocol that could cause massive unpreventable world corruption as well as a number of other problems. Thanks to @bartico6 for reporting. Fixed by the efforts of @QuiCM, @hakusaro, and tips in the right directioon from @bartico6.

## TShock 4.3.24
* Updated OpenTerraria API to 1.3.5.3 (@DeathCradle)
* Updated Terraria Server API to 1.3.5.3 (@WhiteXZ, @hakusaro)
* Updated TShock core components to 1.3.5.3 (@hakusaro)
* Terraria Server API version tick: 2.1
* Added OnNpcKilled hook to Server API: 2.2 (@tylerjwatson)
* Added CreateCombatTextExtended to PacketTypes. This packet allows for the same functionality that packet 82 (CreateCombatText) used to have. (@WhiteXZ)
* Updated ServerBroadcast hook to provide a NetworkText object. (@tylerjwatson)
* Fixed levers and things not updating properly. (@deathcradle)
* Deprecated PacketTypes.ChatText. Chat is now handled using the NetTextModule and packet 82. (@WhiteXZ, @Hakusaro)
* Removed the -lang command-line flag from TShock. It is now a vanilla feature. (@Hakusaro)

## TShock 4.3.23
* Added evil type option during world creation (@mistzzt)
* Bans can be sorted. TShock's default sorting will retrieve bans sorted from newest to oldest based on the date the ban was added (@WhiteXZ)
* Resolved issues with mob and item spawning. Thanks to @OnsenManju for your investigative work :) (@WhiteXZ)
* Patched a crashing exploit (@Simon311)

## TShock 4.3.22
* Compatibility with Terraria 1.3.4.4
* API: Version tick 2.0
* API: Reduced RAM usage by ~80MB (Large server) (@deathcradle)
* API: Added TSPlayer.KillPlayer() (@WhiteXZ)
* API: Added TSPlayer.Logout() (@ProfessorXZ)
* Fixed connections after max slot is reached (@DeathCradle)
* Fixed server crashes caused by client disconnections when attempting to read closed sockets (@Enerdy)
* Added some code to make trapdoors work better (@DogooFalchion)
* AllowCutTilesAndBreakables config option now correctly allows flowers/vines/herbs to be cut in regions without breaking walls (@WhiteXZ)
* REST: `/v3/players/read` now includes a `muted` field (@WhiteXZ)
* REST: Token creation is now more secure (Thanks to @Plazmaz for reporting the issue!)
* REST: Deprecated the RestRequestEvent. If you use this event, please let us know.
* REST: ALL endpoints now have a base route (eg you can use `/server/motd` instead of `/v3/server/motd`). These base routes will never change, but will provide an `upgrade` field describing any newer routes
* REST: Added `/v3/world/autosave` and `/v3/world/bloodmoon` which use GET parameter style arguments. I.e., `/v3/world/autosave?state=[true|false]` & `/v3/world/bloodmoon?state=[true|false]`. The state argument is optional
* Fixed fishing quests not saving/loading correctly when login before join, UUID login, and SSC were enabled together (@DogooFalchion)

## TShock 4.3.21
* Compatibility with Terraria 1.3.4.3 (@Patrikkk, @Zaicon).
* API: Version tick 1.26.
* API: Deprecated PlayerDamage and PlayerKillMe packets (now uses PlayerHurtV2 and PlayerDeathV2).
* API: Main.rand now uses UnifiedRandom instead of Random. This WILL break any existing plugin that uses Main.rand.
* Fixed HealOtherPlayer packet exploit (@Simon311).
* Added associated config option for HealOtherPlayer exploit prevention (@Simon311).
* Added `/accountinfo` command to get account information for a given TShock account (@Simon311).
* Removed TShock color parsing from MOTDs (@WhiteXZ).
* Fixed butterfly statues spawning catchable butterflies (@DogooFalchion).
* Implemented some missing balance changes lost in prior version patches (@DogooFalchion).
* Added alias for server shutdown command: stop (@nicatronTg).
* Removed the old REST model. This includes the following endpoints:
 * `/status`
 * `/v2/players/read`
 * `/v2/server/rawcmd` (@WhiteXZ).
* Fixed `/user group` always giving an unhelpful error messaging telling you to check the console, even if we knew exactly why it failed (@nicatronTg).
* Removed _all obsolete methods in TShock marked obsolete prior to this version (all of them)_ (@nicatronTg).
* Fixed issue where registration + login would fail because KnownIps had 0 items and .Last() doesn't work on collections with 0 items (@DogooFalchion, @nicatronTg, @Simon311).
* Added `/uploadssc [player]` which allows someone to upload SSC data for [player] and store it on the server. Adds `tshock.ssc.upload` and `tshock.ssc.upload.others` permission nodes to match (@DogooFalchion).
* Added hardened stone to the whitelist of tiles editable by players (@DogooFalchion).
* Added conversion system to send convert old MOTD format into smart text, while preserving initial line starting values to keep byte optimization for background colors Thanks to (@WhiteXZ, @Simon311, and especially @DogooFalchion) for the hard work on this issue.

## TShock 4.3.20
* Security improvement: The auth system is now automatically disabled if a superadmin exists in the database (@Enerdy).
* Removed the `auth-verify` command since `auth` now serves its purpose when necessary (@Enerdy).
* Security: `/"` exploit can no longer break chat mute filters (@Simon311).
* Fixed an issue where sometimes players could connect briefly during server shutdown, leading to errors (@Simon311).
* Fixed wyverns despawning & not behaving like normal (@WhiteXZ).
* Fixed major security issue where InvokeClientConnect could be exploited to do terrible, terrible things (@Simon311, @nicatronTg, @popstarfreas, @ProfessorXZ, @WhiteXZ).

## TShock 4.3.19
* Compatibility with Terraria 1.3.3.3 (@Simon311)
* API: Version tick 1.25
* API: Resolved some issues with the ItemForceIntoChest hook (@WhiteXZ, @Patrikkk)
* API: Resolved some shonky code that caused Vitamins and other Ankh Shield related items to drop at strange rates or not at all (@ProfessorXZ, @WhiteXZ, @nicatronTg)
* Fixed magical ice blocks not working correctly (@ProfessorXZ)

## TShock 4.3.18

* Compatibility with Terraria 1.3.3.2
* API: Version tick 1.24
* API: Fixed chat line breaks when using chat tags and long strings of text (@ProfessorXZ)
* API: Added ItemForceIntoChest hook (@WhiteXZ)
* API: Included the player's registration date in REST's players/read endpoints (@ProfessorXZ)
* The setdungeon command correctly uses tshock.world.setdungeon as its permission (@OnsenManju)
* Fixed clients being able to "Catch" and remove NPCs (@ProfessorXZ)
* Fixed clients being able to remove other players' portals (@ProfessorXZ)
* Fixed possible client crashes caused by invalid item netIDs (@ProfessorXZ)
* Fixed players being able to bypass permission checks when placing Tile Entities (@ProfessorXZ)
* Fixed players being able to bypass permission checks when placing items in Item Frames (@ProfessorXZ)
* Fixed a bug involving Item Frames which allowed players to duplicate items (@ProfessorXZ)
* Fixed an issue allowing clients to teleport NPCs to arbitrary locations (@ProfessorXZ)
* Fixed a bug where players would get teleported to their previous location after dismounting the Unicorn Mount (@ProfessorXZ)
* Players can no longer quick stack items into region protected chests (@ProfessorXZ)
* Rope placement is no longer blocked by range checks (@ProfessorXZ)
* The Drill Containment Unit breaks blocks properly now (@ProfessorXZ)
* Fixed item duplications caused by range checks and invalid netIDs (@ProfessorXZ)
* Fixed Expert mode coin duplication (@ProfessorXZ)
* Players are no longer able to place liquids using LoadNetModule packet (@ProfessorXZ)
* Explosives are no longer blocked by range checks (@ProfessorXZ)
* Players can no longer bypass tile checks by using the Tile packet (@ProfessorXZ)
* Fixed a bug where players couldn't hammer a Junction Box without "allowclientsideworldedit" permission (@Patrikkk)
* Fixed the client's UI not being draw when setting wind speed to abnormal values (@ProfessorXZ)
* Added a command to start and stop sandstorms (@WhiteXZ)

## TShock 4.3.17

* Compatibility with Terraria 1.3.2.1
* Updated superadmin behaviour to conform to expected behaviour (@WhiteXZ, @Patrikk)
* Fixed a crash involving teleporters and dressers (@WhiteXZ)
* Fixed pressure plates (@Enerdy, @Patrikk)
* Fixed a deadlock in wiring (@Wolfje)
* Fixed a crash in wiring (@Patrikk)
* Improved network syncing on client joins (@Patrikk)
* The Presserator can now place actuators (@ProfessorXZ)
* Resolved a region error when removing unlisted users from regions (@WhiteXZ)
* Added a `SetDungeon` command to set the dungeon position (@webmilio)
* The currently running world name is now part of the server application's title (@webmilio)
* Gem locks can now be region protected (@mistzzt)
* Players can now place sensors (@mistzzt)
* Repackaged GeoIP with TShock so that GeoIP works (@Enerdy)
* Added permissions to use sundials and start/stop parties (@Patrikk)
* Added an announcement box hook (@mistzzt)
* Added the ability to choose what type of world (crimson/corruption) you generate (@NoNiMad)

## TShock 4.3.16

* Terraria 1.3.1 wiring bugfixes
* Terraria 1.3.1.1 compatibility

## TShock 4.3.15

* This release is actually 4.3.14, but was ticked extra due to a version issue on gen-dev prior to master push.
* Update to 1.3.1

## TShock 4.3.13

* Fixed an issue preventing TShock from starting on certain mono versions (@Wolfje)
* Fixed a deadlock in Wiring (@Wolfje)
* Fixed character styles/gender not being saved properly on first login while SSC is on (@WhiteXZ)
* Added a PlayerPermission hook fired whenever a permission check involving said player occurs (when the new TSPlayer.HasPermission method is called) (@Enerdy)
* Resolved an issue where martian invasions and eclipses would have empty messages if AnonymousBossInvasions was set to true (@WhiteXZ)
* Added an optional `slime` parameter to the `rain` command, allowing slime rain to be started and stopped. New syntax is `rain [slime] <start/stop>` (@WhiteXZ)
* Fixed performance issues due to concurrent dictionary access in TSPlayer (@CoderCow)
* Added an ID property to Regions (@WhiteXZ)
* Fixed an issue where region sizes were calculated incorrectly (@WhiteXZ)
* Fixed a bug in RegionManager preventing regions adding correctly (@pink_panther)
* Fixed another bug in RegionManager preventing regions adding correctly (@WhiteXZ)
* Fixed a routing issue with the `/v2/token/create` REST endpoint
* Removed the `/token/create` REST endpoint. `/v2/token/create` should be used instead.

## TShock 4.3.12

* Fixed issues with TSPlayer.SetTeam not working (@WhiteXZ)
* Fixed /butcher not killing bosses in expert difficulty (@WhiteXZ)
* API: Deprecated PacketBufferer (now obviated by SendQ) (@WhiteXZ)
* API: Building on Windows no longer breaks traps (@Wolfje)
* Fixed bombs, dynamite, and sticky bombs (@Wolfje)
* Removed spammy messages from OnSecondUpdate that confused some server owners (@Wolfje)
* Rewrote some stat tracker code to send actually relevant data to the stats server (@Cleant / George from Multiplay UK)
* Added an opt-out command line switch to disable the stat tracker (--stats-optout) (@Cleant / George from Multiplay UK)
* Added a unique provider token which can be passed to the stat tracker (--provider-token [token]) for tracking servers from the same GSP. (@Cleant / George from Multiplay UK)

## TShock 4.3.11

* This release is actually 4.3.10, but was ticked extra due to a version issue on gen-dev prior to master push.

## TShock 4.3.10

This version features a drop-in tile replacement system by @Wolfje that reduces RAM requirements
by up to 70% on all worlds and CPU requirements up to 10% in the running process.

* Large worlds: from 700MB-1GB -> ~325MB
* Medium worlds: from 500MB -> ~200MB
* Small worlds: from 400MB -> ~125MB

Other notable changes include:

* API: **Drop-in tile storage replacement system** (@Wolfje)
* API: Fixed some possible packet leaks in sendq (@Wolfje)
* API: APIVersion 1.22
* API: Added crash protection around malicious and/or invalid packets (@Wolfje)
* API: Fixed worlds not loading sometimes (@tysonstrange)
* API: Fixed living leaf walls not working as housing
* Fixed an issue preventing some players from joining when the world is saving (@Wolfje)
* Fixed an issue adding a ban on a player who has previously been banned (@Wolfje)
* Fixed /invade martian (@Wolfje)
* Fixed target dummies not working properly (@WhiteXZ)
* Added a config option (DisableSecondUpdateLogs) to prevent log spam from OnSecondUpdate() (@WhiteXZ)
* Added RESTful API login rate limiting (@George)
* Added config options (MaximumRequestsPerInterval, RequestBucketDecreaseIntervalMinutes, LimitOnlyFailedLoginRequests) for rate limiting (@George)
* **DEPRECATION**: Deprecated Disable(string, bool) and added Disable(string, DisableFlags). Please update your plugins accordingly (@WhiteXZ)
* Fixed Halloween and Christmas events not working properly (@TomyLobo)
* Fixed the demon heart's extra accessory slot not working correctly in SSC (@WhiteXZ)
* Fixed gender-changing potions not working correctly in SSC (@hastinbe)
* Fixed IP bans not working correctly (@hastinbe)
* Fixed /reload not using the correct permission (@WhiteXZ)
* Fixed TSPlayer.ActiveChest not being tracked correctly resulting in item dupes while disabled (@WhiteXZ)
* /reload now reloads tile and projectile bans

## TShock 4.3.8
* API: Update to Terraria 1.3.0.8 (@Patrikkk)
* **API: Added a crash reporter which collects memory dumps on Windows** (@Wolfje)
* API: New commandline param: `-crashdir` - Writes crash reports to the specified directory (@Wolfje)
* API: Sendq now doesn't disconnect people when it cant send a packet (@Wolfje)
* API: Fixed more crashes on disconnect in sendq (@Wolfje)
* API: Now ignores unknown server packets (@Wolfje)
* API: Potentially removed arithmetic overflows in server (@Wolfje)

### Using the Crash Reporter

TShock now has a crash reporter built in which writes crash logs to the `crashes` directory
in the event of a catastrophic failure.  **To change where TShock writes its crash logs,
specify the `-crashdir` parameter on the command line**.

1. In the event of a crash, look for a file called `crash_xxxx.zip` in the `crashes` directory
2. Upload the file somewhere, beware the crash file may be quite large (>100MB), anywhere like google drive, dropbox or mega will be fine
3. Post a link to the crash with reproduction steps in the TShock support forum

Alternatively, if you do not want to report the crash, just delete the file.

## TShock 4.3.7

* Auth system kicks players if system is disabled. (@nicatronTg)
* Fixed /login permitting multiple logins without a logout in between. (@nicatronTg)
* Allow[Hallow/Corruption/Crimson]Creep in config now work. (@WhiteXZ)
* API: Treasure bags are now named properly. (@WhiteXZ)
* API: Clients no longer close on disconnect. (@Wolfje)
* API: Add server broadcast hook. (@Patrikk)
* API: Fixed pressure plate hook triggering multiple times. (@Patrikk)
* API: Fixed issues with SendQ writes failing. (@Wolfje)
* API: Version tick to 1.21

## TShock 4.3.6

* API: NPCs shoot the right way (@WhiteXZ)
* API: The server config file works correctly with priority and port (@Patrikkk)
* API: Removed support for favorites and removed JSON dependencies. (@Enerdy)
* API: Removed support for clouds. (@Enerdy)
* API: Fixed a whole lot of bugs with wiring, and in general re-wrote some core bits that were bugged. (@WhiteXZ)
* API: Fixed projectile AI bugs. (@AndrioCelos)
* API: Fixed world saving problems. (WhiteXZ)
* API: Fixed server not accepting more connections once max slots was filled. (@WhiteXZ)
* API: Removed startup parameters and moved them to TShock. (@Cleant)
* API: Item.SetDefaults() no longer kills some tools. (@Enerdy)
* API: Restored chat bubbles. (@WhiteXZ)
* API: Updated to 1.3.0.6. (@Enerdy & @Patrikkk)
* API: Lots and I mean lots of network improvements in the SendQ department. (@tylerjwatson)
* API: Added NpcLootDrop and DropBossBag hooks. (@Patrikkk)
* API: Fixed hook: NpcTriggerPressurePlate (@Patrikkk)
* API: Fixed hook: ProjectileTriggerPressurePlate (@Patrikkk)
* API: Fixed hook: ItemSetDefaultsString (@Patrikkk)
* API: Fixed hook: ItemSetDefaultsInt (@Patrikkk)
* API: Fixed hook: ItemNetDefaults (@Patrikkk)
* API: Fixed hook: GameStatueSpawn (@Patrikkk)
* API: Fixed hook: NpcNetDefaults (@Patrikkk)
* API: Fixed hook: NpcNetSetDefaultsString (@Patrikkk)
* API: Fixed hook: NpcNetSetDefaultsInt (@Patrikkk)
* API: Fixed hook: NpcSpawn (@Patrikkk)
* API: Fixed hook: NpcTransformation (@Patrikkk)
* API: Fixed hook: NpcStrike (@Patrikkk)
* API: Updated AssemblyInfo to 1.3.0.6. (@nicatronTg)
* API: Moved to .NET Framework 4.5. (@tylerjwatson)
* API: Dedicated server input thread doesn't run if input is redirected/piped. (@tylerjwatson)
* API: Wiring.cs methods are now public. (@Stealownz)
* API: Added PlayerTriggerPressurePlate hook. (@Patrikkk)
* API: API Version Tick to 1.20.
* The config option disabling the DCU has been deprecated and will be removed in a future release. (@nicatronTg)
* Fixed bubble tile triggering noclip checks. (@Enerdy)
* Updated projectile handling in GetDataHandlers. (@WhiteXZ)
* Fixed issue #992. (@WhiteXZ)
* Teleport handler now handles wormholes. (@WhiteXZ)
* Fixed tall gates and trap doors (issue #998). (@WhiteXZ)
* Added monoliths to orientable tiles (issue #999). (@WhiteXZ)
* Fixed vortex stealth armor (issue #964). (@WhiteXZ)
* Added moon lord to spawn boss. (@WhiteXZ)
* Fixed serverpassword syntax error error message. (@JordyMoos)
* Fixed issue #1019. (@WhiteXZ)
* Fix: Region protection prevents placement of objects. (@Patrikkk)
* Moved all startup parameters to TShock. (@Cleant)
* Fix: Target dummies are no longer butchered. (@Denway)
* Added projectile 465 to the ignore list, which fixes some other issues. (@Enerdy)
* Fix: Logging out is now safe with SSC (/logout) (issue #1037). (@WhiteXZ)
* API/TShock: Removed -world parameter from TShock, put it back in the API. (@tylerjwatson)

## TShock 4.3.5

* Fix HandleSpawnBoss, and as a result the spawnboss command and boss spawning items. (@Ijwu)
* Rewrite SendQ for more network stack improvements (@tylerjwatson)
* Update to Terraria 1.3.0.5 (@Patrikkk)

## TShock 4.3.4

* Fix invasion progress messages (@WhiteXZ)
* Completely rewrite SendQ to have less deadlocks (@tylerjwatson)

## TShock 4.3.3

* Fix dihydrogen monoxide (@tylerjwatson)
* Whitelist another boss projectile (@Patrikkk, @WhiteXZ)

## TShock 4.3.2

* Fixed the issue where using the Super Absorbent Sponge would disable users (@WhiteXZ)
* Fixed an issue in NetGetData where e.Length - 1 would be -1 (@WhiteXZ)
* Fixed /who -i and /userinfo (@Enerdy)
* API: OnRegionEntered hook now returns the region entered (@Patrikkk)
* Support for Terraria 1.3.0.4 (@nicatronTg)
* Fixed dressers being unbreakable. (@nicatronTg)
* Fixed wall placement mechanics (@nicatronTg, @Ijwu, @WhiteXZ)
* Fixed Moon Lord projectiles disabling players (@k0rd, @nicatronTg)
* Fixed several potential crashes in server (@Patrikkk)
* Fixed -autocreate command line argument (@WhiteXZ, @nicatronTg)
* Added more world data to world load menu (@WhiteXZ)
* Moved server password to TShock config (@Enerdy)
* Fixed world delete in server (@benjiro)
* Fixed disappearing NPCs (@WhiteXZ)
* Added much more performant code, SendQ, to server module. Reduces downstream network overhead by at least 40% (@tylerjwatson)
* API: Updated TSPlayer.Disable to use new buffs (@Enerdy)
* Updated default max damage & projectile damage to 1,175 (based on 625 people)
* Fixed support for SSC (@WhiteXZ)

## TShock 4.3.1

* Fixed a bug where /user group failing would output no error. (@nicatronTg)
* Fixed a bug where /user group would fail. @(Enerdy)
* Added the ability to disable backup autosave messages. (@nicatronTg)
* Fixed /buff malfunctioning when entering an invalid buff name. (@Enerdy)
* Fixed projectiles 435-438 (martian invasion) freezing everyone under certain conditions. (@Enerdy)
* DisableTombstones now works properly with the new golden gravestones. (@Enerdy)
* REST module now properly catches exceptions during Start(). (@Patrikkk)
* Added /expert command to toggle expert mode. (@WhiteXZ)
* Fixed pirate invasions. (@patrik)
* Fixed worldinfo packet. (@WhiteXZ)
* Fixed server passwords. (@Enerdy)

## TShock 4.3.0.0

* API: Modifed NetItem so that it's actually useful. (@MarioE)
* Updated prebuilts (SQLite, JSON, MySQL) to latest versions. (@nicatronTg)
* Added a minimum password length to prevent blank passwords. (@nicatronTg)
* Modified item ban checks to provide which item is disabling a player in the logs. (@Enerdy)
* API: Modified TSPlayer to store a user, and deprecated calls to TSPlayer.User.ID. (@WhiteXZ)
* Modified chat color specs in config file to be int arrays rather than floats. (@nicatronTg)
* Modified verbiage for ```/auth``` and ```/auth-verify``` to make it clearer how they operate. (@nicatronTg)
* API: Added fuzzy name searching for users. (@WhiteXZ)
* API: Fixed ```OnPlayerLogout``` not being fired when a player disconnects. (@nicatronTg)
* API: Deprecated ```ValidString``` and ```SanitizeString``` methods in Utils. (@nicatronTg)
* Added BCrypt password hashing and related systems for it. BCrypt replaces the old system using non-password hashing algorithms for storing passwords. It breaks implementations of the login code that were manually recreated, but is otherwise seamless in transition. (@nicatronTg)
* API: Added ```User.VerifyPassword(string password)``` which verifies if the user's password matches their stored hash. It automatically upgrades a users' password to BCrypt if called and the password stored is not a BCrypt hash. (@nicatronTg)
* API: Deprecated ```Utils.HashPassword``` and related password hashing functions as those are no longer needed for plugin access. (@nicatronTg)
* Fixed ```UseServerName``` config option so that it correctly sends the config server name any time that Main.WorldName is used. (@Olink)
* Fixed a bug where people could ban themselves. (@nicatronTg)
* Fixed a bug where banning a player who never logged in caused problems. (@nicatronTg)
* Terraria 1.3.0.3 support.<|MERGE_RESOLUTION|>--- conflicted
+++ resolved
@@ -84,11 +84,8 @@
 * Fixed erroneous kicks and bans when using `KickOnMediumcoreDeath` and `BanOnMediumcoreDeath` options. (@DankRank)
 * Removed `TSPlayer.InitSpawn` field. (@DankRank)
 * `OnPlayerSpawn`'s player ID field is now `PlayerId`. (@DankRank)
-<<<<<<< HEAD
 * `Utils.TryParseTime` can now take spaces (e.g., `3d 5h 2m 3s`) (@QuiCM)
-=======
 * Enabled banning unregistered users (@QuiCM)
->>>>>>> bf926a6c
 * Added filtering and validation on packet 96 (Teleport player through portal) (@QuiCM)
 
 ## TShock 4.3.25
